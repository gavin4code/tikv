// Copyright 2016 PingCAP, Inc.
//
// Licensed under the Apache License, Version 2.0 (the "License");
// you may not use this file except in compliance with the License.
// You may obtain a copy of the License at
//
//     http://www.apache.org/licenses/LICENSE-2.0
//
// Unless required by applicable law or agreed to in writing, software
// distributed under the License is distributed on an "AS IS" BASIS,
// See the License for the specific language governing permissions and
// limitations under the License.

use std::sync::{self, Arc};
use std::sync::mpsc::{self, Receiver, TryRecvError};
use std::sync::atomic::{AtomicUsize, Ordering};
use std::cell::RefCell;
use std::error;
use std::time::Instant;

use rocksdb::{DB, WriteBatch, Writable};
use protobuf::Message;

use kvproto::metapb::{self, Region};
use kvproto::eraftpb::{Entry, Snapshot, ConfState, HardState};
use kvproto::raft_serverpb::{RaftSnapshotData, RaftLocalState, RegionLocalState, RaftApplyState,
                             PeerState};
use util::HandyRwLock;
use util::codec::bytes::BytesEncoder;
use util::worker::Scheduler;
use util::rocksdb;
use raft::{self, Storage, RaftState, StorageError, Error as RaftError, Ready};
use raftstore::{Result, Error};
use super::worker::RegionTask;
use super::keys::{self, enc_start_key, enc_end_key};
use super::engine::{Snapshot as DbSnapshot, Peekable, Iterable, Mutable};
use super::peer::ReadyContext;
use super::{SnapFile, SnapKey, SnapEntry, SnapManager};
use super::raft_log_cache::RaftLogCache;
use storage::CF_RAFT;

// When we create a region peer, we should initialize its log term/index > 0,
// so that we can force the follower peer to sync the snapshot first.
pub const RAFT_INIT_LOG_TERM: u64 = 5;
pub const RAFT_INIT_LOG_INDEX: u64 = 5;
const MAX_SNAP_TRY_CNT: usize = 5;

pub const JOB_STATUS_PENDING: usize = 0;
pub const JOB_STATUS_RUNNING: usize = 1;
pub const JOB_STATUS_CANCELLING: usize = 2;
pub const JOB_STATUS_CANCELLED: usize = 3;
pub const JOB_STATUS_FINISHED: usize = 4;
pub const JOB_STATUS_FAILED: usize = 5;

pub const RAFT_LOG_CACHE_SIZE: usize = 3000;

pub type Ranges = Vec<(Vec<u8>, Vec<u8>)>;

#[derive(Debug)]
pub enum SnapState {
    Relax,
    Generating(Receiver<Snapshot>),
    Applying(Arc<AtomicUsize>),
    ApplyAborted,
}

impl PartialEq for SnapState {
    fn eq(&self, other: &SnapState) -> bool {
        match (self, other) {
            (&SnapState::Relax, &SnapState::Relax) |
            (&SnapState::ApplyAborted, &SnapState::ApplyAborted) |
            (&SnapState::Generating(_), &SnapState::Generating(_)) => true,
            (&SnapState::Applying(ref b1), &SnapState::Applying(ref b2)) => {
                b1.load(Ordering::Relaxed) == b2.load(Ordering::Relaxed)
            }
            _ => false,
        }
    }
}

pub struct PeerStorage {
    pub engine: Arc<DB>,
    pub raft_log_cache: RaftLogCache,

    pub region: metapb::Region,
    pub raft_state: RaftLocalState,
    pub apply_state: RaftApplyState,
    pub applied_index_term: u64,
    pub last_term: u64,

    snap_state: RefCell<SnapState>,
    region_sched: Scheduler<RegionTask>,
    snap_tried_cnt: RefCell<usize>,

    pub tag: String,
}

fn storage_error<E>(error: E) -> raft::Error
    where E: Into<Box<error::Error + Send + Sync>>
{
    raft::Error::Store(StorageError::Other(error.into()))
}

impl From<Error> for RaftError {
    fn from(err: Error) -> RaftError {
        storage_error(err)
    }
}

impl<T> From<sync::PoisonError<T>> for RaftError {
    fn from(_: sync::PoisonError<T>) -> RaftError {
        storage_error("lock failed")
    }
}

pub struct ApplySnapResult {
    // prev_region is the region before snapshot applied.
    pub prev_region: metapb::Region,
    pub region: metapb::Region,
}

pub struct InvokeContext {
    pub region_id: u64,
    pub raft_state: RaftLocalState,
    pub apply_state: RaftApplyState,
    last_term: u64,
    pub snap_region: Option<Region>,
}

impl InvokeContext {
    pub fn new(store: &PeerStorage) -> InvokeContext {
        InvokeContext {
            region_id: store.get_region_id(),
            raft_state: store.raft_state.clone(),
            apply_state: store.apply_state.clone(),
            last_term: store.last_term,
            snap_region: None,
        }
    }

    #[inline]
    pub fn has_snapshot(&self) -> bool {
        self.snap_region.is_some()
    }

    #[inline]
    pub fn save_raft_to(&self, db: &DB, wb: &mut WriteBatch) -> Result<()> {
        let handle = try!(rocksdb::get_cf_handle(db, CF_RAFT));
        try!(wb.put_msg_cf(handle,
                           &keys::raft_state_key(self.region_id),
                           &self.raft_state));
        Ok(())
    }

    #[inline]
    pub fn save_apply_to(&self, db: &DB, wb: &mut WriteBatch) -> Result<()> {
        let handle = try!(rocksdb::get_cf_handle(db, CF_RAFT));
        try!(wb.put_msg_cf(handle,
                           &keys::apply_state_key(self.region_id),
                           &self.apply_state));
        Ok(())
    }
}

fn init_raft_state(engine: &DB, region: &Region) -> Result<RaftLocalState> {
    Ok(match try!(engine.get_msg_cf(CF_RAFT, &keys::raft_state_key(region.get_id()))) {
        Some(s) => s,
        None => {
            let mut raft_state = RaftLocalState::new();
            if !region.get_peers().is_empty() {
                raft_state.set_last_index(RAFT_INIT_LOG_INDEX);
            }
            raft_state
        }
    })
}

fn init_apply_state(engine: &DB, region: &Region) -> Result<RaftApplyState> {
    Ok(match try!(engine.get_msg_cf(CF_RAFT, &keys::apply_state_key(region.get_id()))) {
        Some(s) => s,
        None => {
            let mut apply_state = RaftApplyState::new();
            if !region.get_peers().is_empty() {
                apply_state.set_applied_index(RAFT_INIT_LOG_INDEX);
                let state = apply_state.mut_truncated_state();
                state.set_index(RAFT_INIT_LOG_INDEX);
                state.set_term(RAFT_INIT_LOG_TERM);
            }
            apply_state
        }
    })
}

fn init_last_term(engine: &DB,
                  region: &Region,
                  raft_state: &RaftLocalState,
                  apply_state: &RaftApplyState)
                  -> Result<u64> {
    let last_idx = raft_state.get_last_index();
    if last_idx == 0 {
        return Ok(0);
    } else if last_idx == RAFT_INIT_LOG_INDEX {
        return Ok(RAFT_INIT_LOG_TERM);
    } else if last_idx == apply_state.get_truncated_state().get_index() {
        return Ok(apply_state.get_truncated_state().get_term());
    } else {
        assert!(last_idx > RAFT_INIT_LOG_INDEX);
    }
    let last_log_key = keys::raft_log_key(region.get_id(), last_idx);
    Ok(match try!(engine.get_msg_cf::<Entry>(CF_RAFT, &last_log_key)) {
        None => return Err(box_err!("entry at {} doesn't exist, may lose data.", last_idx)),
        Some(e) => e.get_term(),
    })
}

impl PeerStorage {
    pub fn new(engine: Arc<DB>,
               region: &metapb::Region,
               region_sched: Scheduler<RegionTask>,
               tag: String)
               -> Result<PeerStorage> {
        debug!("creating storage on {} for {:?}", engine.path(), region);
        let raft_state = try!(init_raft_state(&engine, region));
        let apply_state = try!(init_apply_state(&engine, region));
        let last_term = try!(init_last_term(&engine, region, &raft_state, &apply_state));

        Ok(PeerStorage {
            engine: engine,
            raft_log_cache: RaftLogCache::new(tag.clone(), RAFT_LOG_CACHE_SIZE),
            region: region.clone(),
            raft_state: raft_state,
            apply_state: apply_state,
            snap_state: RefCell::new(SnapState::Relax),
            region_sched: region_sched,
            snap_tried_cnt: RefCell::new(0),
            tag: tag,
            applied_index_term: RAFT_INIT_LOG_TERM,
            last_term: last_term,
        })
    }

    pub fn is_initialized(&self) -> bool {
        !self.region.get_peers().is_empty()
    }

    pub fn initial_state(&self) -> raft::Result<RaftState> {
        let hard_state = self.raft_state.get_hard_state().clone();
        let mut conf_state = ConfState::new();
        if hard_state == HardState::new() {
            assert!(!self.is_initialized(),
                    "peer for region {:?} is initialized but local state {:?} has empty hard \
                     state",
                    self.region,
                    self.raft_state);

            return Ok(RaftState {
                hard_state: hard_state,
                conf_state: conf_state,
            });
        }

        for p in self.region.get_peers() {
            conf_state.mut_nodes().push(p.get_id());
        }

        Ok(RaftState {
            hard_state: hard_state,
            conf_state: conf_state,
        })
    }

    fn check_range(&self, low: u64, high: u64) -> raft::Result<()> {
        if low > high {
            return Err(storage_error(format!("low: {} is greater that high: {}", low, high)));
        } else if low <= self.truncated_index() {
            return Err(RaftError::Store(StorageError::Compacted));
        } else if high > self.last_index() + 1 {
            return Err(storage_error(format!("entries' high {} is out of bound lastindex {}",
                                             high,
                                             self.last_index())));
        }
        Ok(())
    }

    pub fn entries(&self, low: u64, high: u64, max_size: u64) -> raft::Result<Vec<Entry>> {
        try!(self.check_range(low, high));
        let mut ents = Vec::with_capacity((high - low) as usize);
        if low == high {
            return Ok(ents);
        }

        if let Ok(res) = self.raft_log_cache.entries(low, high, max_size) {
            return Ok(res);
        }

        let mut total_size: u64 = 0;
        let mut next_index = low;
        let mut exceeded_max_size = false;

        let start_key = keys::raft_log_key(self.get_region_id(), low);

        if low + 1 == high {
            // If election happens in inactive regions, they will just try
            // to fetch one empty log.
            let handle = self.engine.cf_handle(CF_RAFT).unwrap();
            match box_try!(self.engine.get_cf(handle, &start_key)) {
                None => return Err(RaftError::Store(StorageError::Unavailable)),
                Some(v) => {
                    let mut entry = Entry::new();
                    box_try!(entry.merge_from_bytes(&v));
                    assert_eq!(entry.get_index(), low);
                    return Ok(vec![entry]);
                }
            }
        }

        let end_key = keys::raft_log_key(self.get_region_id(), high);

        try!(self.engine.scan_cf(CF_RAFT,
                                 &start_key,
                                 &end_key,
                                 true, // fill_cache
                                 &mut |_, value| {
            let mut entry = Entry::new();
            try!(entry.merge_from_bytes(value));

            // May meet gap or has been compacted.
            if entry.get_index() != next_index {
                return Ok(false);
            }

            next_index += 1;

            total_size += value.len() as u64;
            exceeded_max_size = total_size > max_size;

            if !exceeded_max_size || ents.is_empty() {
                ents.push(entry);
            }

            Ok(!exceeded_max_size)
        }));

        // If we get the correct number of entries the total size exceeds max_size, returns.
        if ents.len() == (high - low) as usize || exceeded_max_size {
            return Ok(ents);
        }

        // Here means we don't fetch enough entries.
        Err(RaftError::Store(StorageError::Unavailable))
    }

    pub fn term(&self, idx: u64) -> raft::Result<u64> {
        if idx == self.truncated_index() {
            return Ok(self.truncated_term());
        }
        try!(self.check_range(idx, idx + 1));
        if self.truncated_term() == self.last_term || idx == self.last_index() {
            return Ok(self.last_term);
        }
        let key = keys::raft_log_key(self.get_region_id(), idx);
        match try!(self.engine.get_msg_cf::<Entry>(CF_RAFT, &key)) {
            Some(entry) => Ok(entry.get_term()),
            None => Err(RaftError::Store(StorageError::Unavailable)),
        }
    }

    #[inline]
    pub fn first_index(&self) -> u64 {
        self.apply_state.get_truncated_state().get_index() + 1
    }

    #[inline]
    pub fn last_index(&self) -> u64 {
        self.raft_state.get_last_index()
    }

    #[inline]
    pub fn applied_index(&self) -> u64 {
        self.apply_state.get_applied_index()
    }

    #[inline]
    pub fn truncated_index(&self) -> u64 {
        self.apply_state.get_truncated_state().get_index()
    }

    #[inline]
    pub fn truncated_term(&self) -> u64 {
        self.apply_state.get_truncated_state().get_term()
    }

    pub fn get_region(&self) -> &metapb::Region {
        &self.region
    }

    pub fn raw_snapshot(&self) -> DbSnapshot {
        DbSnapshot::new(self.engine.clone())
    }

    fn validate_snap(&self, snap: &Snapshot) -> bool {
        let idx = snap.get_metadata().get_index();
        if idx < self.truncated_index() {
            // stale snapshot, should generate again.
            info!("{} snapshot {} < {} is stale, generate again.",
                  self.tag,
                  idx,
                  self.truncated_index());
            return false;
        }

        let mut snap_data = RaftSnapshotData::new();
        if let Err(e) = snap_data.merge_from_bytes(snap.get_data()) {
            error!("{} decode snapshot fail, it may be corrupted: {:?}",
                   self.tag,
                   e);
            return false;
        }
        let snap_epoch = snap_data.get_region().get_region_epoch();
        let latest_epoch = self.get_region().get_region_epoch();
        if snap_epoch.get_conf_ver() < latest_epoch.get_conf_ver() {
            info!("{} snapshot epoch {:?} < {:?}, generate again.",
                  self.tag,
                  snap_epoch,
                  latest_epoch);
            return false;
        }

        true
    }

    pub fn snapshot(&self) -> raft::Result<Snapshot> {
        let mut snap_state = self.snap_state.borrow_mut();
        let mut tried_cnt = self.snap_tried_cnt.borrow_mut();

        let (mut tried, mut snap) = (false, None);
        if let SnapState::Generating(ref recv) = *snap_state {
            tried = true;
            match recv.try_recv() {
                Err(TryRecvError::Disconnected) => {}
                Err(TryRecvError::Empty) => {
                    return Err(raft::Error::Store(
                        raft::StorageError::SnapshotTemporarilyUnavailable));
                }
                Ok(s) => snap = Some(s),
            }
        }

        if tried {
            *snap_state = SnapState::Relax;
            if let Some(s) = snap {
                if self.validate_snap(&s) {
                    *tried_cnt = 0;
                    return Ok(s);
                }
            }
            warn!("{} snapshot generating failed at {} try time",
                  self.tag,
                  *tried_cnt);
        }

        if SnapState::Relax != *snap_state {
            panic!("{} unexpected state: {:?}", self.tag, *snap_state);
        }

        if *tried_cnt >= MAX_SNAP_TRY_CNT {
            let cnt = *tried_cnt;
            *tried_cnt = 0;
            return Err(raft::Error::Store(box_err!("failed to get snapshot after {} times", cnt)));
        }

        info!("{} requesting snapshot...", self.tag);
        *tried_cnt += 1;
        let (tx, rx) = mpsc::sync_channel(1);
        *snap_state = SnapState::Generating(rx);

        let task = RegionTask::Gen {
            region_id: self.get_region_id(),
            notifier: tx,
        };
        if let Err(e) = self.region_sched.schedule(task) {
            error!("{} failed to schedule task snap generation: {:?}",
                   self.tag,
                   e);
            // update the status next time the function is called, also backoff for retry.
        }
        Err(raft::Error::Store(raft::StorageError::SnapshotTemporarilyUnavailable))
    }

    // Append the given entries to the raft log using previous last index or self.last_index.
    // Return the new last index for later update. After we commit in engine, we can set last_index
    // to the return one.
    pub fn append(&self,
                  ctx: &mut InvokeContext,
                  entries: &[Entry],
                  wb: &mut WriteBatch)
                  -> Result<u64> {
        debug!("{} append {} entries", self.tag, entries.len());
        let prev_last_index = ctx.raft_state.get_last_index();
        if entries.is_empty() {
            return Ok(prev_last_index);
        }

<<<<<<< HEAD
        let (last_index, last_term) = {
            let e = entries.last().unwrap();
            (e.get_index(), e.get_term())
        };
=======
        self.raft_log_cache.get().append(entries);
>>>>>>> 9895cd50

        let handle = try!(rocksdb::get_cf_handle(&self.engine, CF_RAFT));
        for entry in entries {
            try!(wb.put_msg_cf(handle,
                               &keys::raft_log_key(self.get_region_id(), entry.get_index()),
                               entry));
        }

        // Delete any previously appended log entries which never committed.
        for i in (last_index + 1)..(prev_last_index + 1) {
            try!(wb.delete_cf(handle, &keys::raft_log_key(self.get_region_id(), i)));
        }

        ctx.raft_state.set_last_index(last_index);
        ctx.last_term = last_term;

        Ok(last_index)
    }

    // Apply the peer with given snapshot.
    pub fn apply_snapshot(&self,
                          ctx: &mut InvokeContext,
                          snap: &Snapshot,
                          wb: &mut WriteBatch)
                          -> Result<()> {
        info!("{} begin to apply snapshot", self.tag);

        let mut snap_data = RaftSnapshotData::new();
        try!(snap_data.merge_from_bytes(snap.get_data()));

        let region_id = self.get_region_id();

        let region = snap_data.take_region();
        if region.get_id() != region_id {
            return Err(box_err!("mismatch region id {} != {}", region_id, region.get_id()));
        }

        if self.is_initialized() {
            // we can only delete the old data when the peer is initialized.
            try!(self.clear_meta(wb));
        }

        try!(write_peer_state(wb, &region, PeerState::Applying));

        let last_index = snap.get_metadata().get_index();

        ctx.raft_state.set_last_index(last_index);
        ctx.last_term = snap.get_metadata().get_term();
        ctx.apply_state.set_applied_index(last_index);

        // The snapshot only contains log which index > applied index, so
        // here the truncate state's (index, term) is in snapshot metadata.
        ctx.apply_state.mut_truncated_state().set_index(last_index);
        ctx.apply_state.mut_truncated_state().set_term(snap.get_metadata().get_term());

        info!("{} apply snapshot for region {:?} with state {:?} ok",
              self.tag,
              region,
              ctx.apply_state);

<<<<<<< HEAD
        ctx.snap_region = Some(region);
        Ok(())
=======
        self.raft_log_cache.get().reset();

        Ok(ApplySnapResult {
            prev_region: self.region.clone(),
            region: region.clone(),
        })
>>>>>>> 9895cd50
    }

    // Discard all log entries prior to compact_index. We must guarantee
    // that the compact_index is not greater than applied index.
    pub fn compact(&self, state: &mut RaftApplyState, compact_index: u64) -> Result<()> {
        debug!("{} compact log entries to prior to {}",
               self.tag,
               compact_index);

        if compact_index <= self.truncated_index() {
            return Err(box_err!("try to truncate compacted entries"));
        } else if compact_index > self.applied_index() {
            return Err(box_err!("compact index {} > applied index {}",
                                compact_index,
                                self.applied_index()));
        }

        let term = try!(self.term(compact_index - 1));
        // we don't actually compact the log now, we add an async task to do it.

        state.mut_truncated_state().set_index(compact_index - 1);
        state.mut_truncated_state().set_term(term);

        self.raft_log_cache.get().compact_to(compact_index);

        Ok(())
    }

    /// Delete all meta belong to the region. Results are stored in `wb`.
    pub fn clear_meta(&self, wb: &WriteBatch) -> Result<()> {
        let t = Instant::now();
        let mut meta_count = 0;
        let mut raft_count = 0;
        let region_id = self.get_region_id();
        let (meta_start, meta_end) = (keys::region_meta_prefix(region_id),
                                      keys::region_meta_prefix(region_id + 1));
        try!(self.engine.scan(&meta_start,
                              &meta_end,
                              false,
                              &mut |key, _| {
                                  try!(wb.delete(key));
                                  meta_count += 1;
                                  Ok(true)
                              }));

        let handle = try!(rocksdb::get_cf_handle(&self.engine, CF_RAFT));
        let (raft_start, raft_end) = (keys::region_raft_prefix(region_id),
                                      keys::region_raft_prefix(region_id + 1));
        try!(self.engine.scan_cf(CF_RAFT,
                                 &raft_start,
                                 &raft_end,
                                 false,
                                 &mut |key, _| {
                                     try!(wb.delete_cf(handle, key));
                                     raft_count += 1;
                                     Ok(true)
                                 }));
        info!("{} clear peer {} meta keys and {} raft keys, takes {:?}",
              self.tag,
              meta_count,
              raft_count,
              t.elapsed());
        Ok(())
    }

    /// Delete all data belong to the region.
    /// If return Err, data may get partial deleted.
    pub fn clear_data(&self) -> Result<()> {
        let (start_key, end_key) = (enc_start_key(self.get_region()),
                                    enc_end_key(self.get_region()));
        let region_id = self.get_region_id();
        box_try!(self.region_sched.schedule(RegionTask::destroy(region_id, start_key, end_key)));
        Ok(())
    }

    /// Delete all data that is not covered by `new_region`.
    fn clear_extra_data(&self, new_region: &metapb::Region) -> Result<()> {
        let (old_start_key, old_end_key) = (enc_start_key(self.get_region()),
                                            enc_end_key(self.get_region()));
        let (new_start_key, new_end_key) = (enc_start_key(new_region), enc_end_key(new_region));
        let region_id = new_region.get_id();
        if old_start_key < new_start_key {
            box_try!(self.region_sched
                .schedule(RegionTask::destroy(region_id, old_start_key, new_start_key)));
        }
        if new_end_key < old_end_key {
            box_try!(self.region_sched
                .schedule(RegionTask::destroy(region_id, new_end_key, old_end_key)));
        }
        Ok(())
    }

    pub fn get_engine(&self) -> Arc<DB> {
        self.engine.clone()
    }

    /// Check whether the storage has finished applying snapshot.
    #[inline]
    pub fn is_applying(&self) -> bool {
        match *self.snap_state.borrow() {
            SnapState::Applying(_) => true,
            _ => false,
        }
    }

    /// Check if the storage is applying a snapshot.
    #[inline]
    pub fn check_applying_snap(&mut self) -> bool {
        let new_state = match *self.snap_state.borrow() {
            SnapState::Applying(ref status) => {
                let s = status.load(Ordering::Relaxed);
                if s == JOB_STATUS_FINISHED {
                    SnapState::Relax
                } else if s == JOB_STATUS_CANCELLED {
                    SnapState::ApplyAborted
                } else if s == JOB_STATUS_FAILED {
                    // TODO: cleanup region and treat it as tombstone.
                    panic!("{} applying snapshot failed", self.tag);
                } else {
                    return true;
                }
            }
            _ => return false,
        };
        *self.snap_state.borrow_mut() = new_state;
        false
    }

    #[inline]
    pub fn is_canceling_snap(&self) -> bool {
        match *self.snap_state.borrow() {
            SnapState::Applying(ref status) => {
                status.load(Ordering::Relaxed) == JOB_STATUS_CANCELLING
            }
            _ => false,
        }
    }

    /// Cancel applying snapshot, return true if the job can be considered not be run again.
    pub fn cancel_applying_snap(&mut self) -> bool {
        let is_cancelled = match *self.snap_state.borrow() {
            SnapState::Applying(ref status) => {
                if status.compare_and_swap(JOB_STATUS_PENDING,
                                           JOB_STATUS_CANCELLING,
                                           Ordering::SeqCst) ==
                   JOB_STATUS_PENDING {
                    true
                } else if status.compare_and_swap(JOB_STATUS_RUNNING,
                                                  JOB_STATUS_CANCELLING,
                                                  Ordering::SeqCst) ==
                          JOB_STATUS_RUNNING {
                    return false;
                } else {
                    false
                }
            }
            _ => return false,
        };
        if is_cancelled {
            *self.snap_state.borrow_mut() = SnapState::ApplyAborted;
            return true;
        }
        // now status can only be JOB_STATUS_CANCELLING, JOB_STATUS_CANCELLED,
        // JOB_STATUS_FAILED and JOB_STATUS_FINISHED.
        !self.check_applying_snap()
    }

    #[inline]
    pub fn set_snap_state(&mut self, state: SnapState) {
        *self.snap_state.borrow_mut() = state
    }

    #[inline]
    pub fn is_snap_state(&self, state: SnapState) -> bool {
        *self.snap_state.borrow() == state
    }

    pub fn get_region_id(&self) -> u64 {
        self.region.get_id()
    }

    pub fn schedule_applying_snapshot(&mut self) {
        let status = Arc::new(AtomicUsize::new(JOB_STATUS_PENDING));
        self.set_snap_state(SnapState::Applying(status.clone()));
        let task = RegionTask::Apply {
            region_id: self.get_region_id(),
            status: status,
        };
        // TODO: gracefully remove region instead.
        self.region_sched.schedule(task).expect("snap apply job should not fail");
    }

    /// Save memory states to disk.
    ///
    /// This function only write data to `ready_ctx`'s `WriteBatch`. It's caller's duty to write
    /// it explictly to disk. If it's flushed to disk successfully, `post_ready` should be called
    /// to update the memory states properly.
    // Using `&Ready` here to make sure `Ready` struct is not modified in this function. This is
    // a requirement to advance the ready object properly later.
    pub fn handle_raft_ready<T>(&mut self,
                                ready_ctx: &mut ReadyContext<T>,
                                ready: &Ready)
                                -> Result<InvokeContext> {
        let mut ctx = InvokeContext::new(self);
        if !raft::is_empty_snap(&ready.snapshot) {
            try!(self.apply_snapshot(&mut ctx, &ready.snapshot, &mut ready_ctx.wb));
        }

        if !ready.entries.is_empty() {
            try!(self.append(&mut ctx, &ready.entries, &mut ready_ctx.wb));
        }

        // Last index is 0 means the peer is created from raft message
        // and has not applied snapshot yet, so skip persistent hard state.
        if ctx.raft_state.get_last_index() > 0 {
            if let Some(ref hs) = ready.hs {
                ctx.raft_state.set_hard_state(hs.clone());
            }
        }

        if ctx.raft_state != self.raft_state {
            try!(ctx.save_raft_to(&self.engine, &mut ready_ctx.wb));
        }

        if ctx.apply_state != self.apply_state {
            try!(ctx.save_apply_to(&self.engine, &mut ready_ctx.wb));
        }

        Ok(ctx)
    }

    /// Update the memory state after ready changes are flushed to disk successfully.
    pub fn post_ready(&mut self, ctx: InvokeContext) -> Option<ApplySnapResult> {
        self.raft_state = ctx.raft_state;
        self.apply_state = ctx.apply_state;
        self.last_term = ctx.last_term;
        // If we apply snapshot ok, we should update some infos like applied index too.
        let snap_region = match ctx.snap_region {
            Some(r) => r,
            None => return None,
        };
        // cleanup data before scheduling apply task
        if self.is_initialized() {
            if let Err(e) = self.clear_extra_data(&self.region) {
                // No need panic here, when applying snapshot, the deletion will be tried
                // again. But if the region range changes, like [a, c) -> [a, b) and [b, c),
                // [b, c) will be kept in rocksdb until a covered snapshot is applied or
                // store is restarted.
                error!("{} cleanup data fail, may leave some dirty data: {:?}",
                       self.tag,
                       e);
            }
        }

        self.schedule_applying_snapshot();
        let prev_region = self.region.clone();
        self.region = snap_region;

        Some(ApplySnapResult {
            prev_region: prev_region,
            region: self.region.clone(),
        })
    }
}

fn build_snap_file(f: &mut SnapFile,
                   snap: &DbSnapshot,
                   region: &metapb::Region)
                   -> raft::Result<()> {
    let t = Instant::now();
    let mut snap_size = 0;
    let mut snap_key_cnt = 0;
    let (begin_key, end_key) = (enc_start_key(region), enc_end_key(region));
    for cf in snap.cf_names() {
        box_try!(f.encode_compact_bytes(cf.as_bytes()));
        try!(snap.scan_cf(cf,
                          &begin_key,
                          &end_key,
                          false,
                          &mut |key, value| {
            snap_size += key.len();
            snap_size += value.len();
            snap_key_cnt += 1;
            try!(f.encode_compact_bytes(key));
            try!(f.encode_compact_bytes(value));
            Ok(true)
        }));
        // use an empty byte array to indicate that cf reaches an end.
        box_try!(f.encode_compact_bytes(b""));
    }
    // use an empty byte array to indicate that kvpair reaches an end.
    box_try!(f.encode_compact_bytes(b""));
    try!(f.save_with_checksum());

    info!("[region {}] scan snapshot, size {}, key count {}, takes {:?}",
          region.get_id(),
          snap_size,
          snap_key_cnt,
          t.elapsed());
    Ok(())
}

pub fn do_snapshot(mgr: SnapManager, snap: &DbSnapshot, region_id: u64) -> raft::Result<Snapshot> {
    debug!("[region {}] begin to generate a snapshot", region_id);

    let apply_state: RaftApplyState =
        match try!(snap.get_msg_cf(CF_RAFT, &keys::apply_state_key(region_id))) {
            None => return Err(box_err!("could not load raft state of region {}", region_id)),
            Some(state) => state,
        };

    let idx = apply_state.get_applied_index();
    let term = if idx == apply_state.get_truncated_state().get_index() {
        apply_state.get_truncated_state().get_term()
    } else {
        match try!(snap.get_msg_cf::<Entry>(CF_RAFT, &keys::raft_log_key(region_id, idx))) {
            None => return Err(box_err!("entry {} of {} not found.", idx, region_id)),
            Some(entry) => entry.get_term(),
        }
    };

    let key = SnapKey::new(region_id, term, idx);

    mgr.wl().register(key.clone(), SnapEntry::Generating);
    defer!(mgr.wl().deregister(&key, &SnapEntry::Generating));

    let mut state: RegionLocalState = try!(snap.get_msg(&keys::region_state_key(key.region_id))
        .and_then(|res| {
            match res {
                None => Err(box_err!("could not find region info")),
                Some(state) => Ok(state),
            }
        }));

    if state.get_state() != PeerState::Normal {
        return Err(box_err!("snap job for {} seems stale, skip.", region_id));
    }

    let mut snapshot = Snapshot::new();

    // Set snapshot metadata.
    snapshot.mut_metadata().set_index(key.idx);
    snapshot.mut_metadata().set_term(key.term);

    let mut conf_state = ConfState::new();
    for p in state.get_region().get_peers() {
        conf_state.mut_nodes().push(p.get_id());
    }

    snapshot.mut_metadata().set_conf_state(conf_state);

    let mut snap_file = try!(mgr.rl().get_snap_file(&key, true));
    if snap_file.exists() {
        if let Err(e) = snap_file.reader().and_then(|mut r| r.validate()) {
            error!("[region {}] file {} is invalid, will regenerate: {:?}",
                   region_id,
                   snap_file.path().display(),
                   e);
            try!(snap_file.try_delete());
            try!(snap_file.init());
            try!(build_snap_file(&mut snap_file, snap, state.get_region()));
        }
    } else {
        try!(build_snap_file(&mut snap_file, snap, state.get_region()));
    }

    // Set snapshot data.
    let mut snap_data = RaftSnapshotData::new();
    snap_data.set_region(state.take_region());

    let len = try!(snap_file.meta()).len();
    snap_data.set_file_size(len);

    let mut v = vec![];
    box_try!(snap_data.write_to_vec(&mut v));
    snapshot.set_data(v);

    Ok(snapshot)
}

// When we bootstrap the region or handling split new region, we must
// call this to initialize region local state first.
pub fn write_initial_state<T: Mutable>(engine: &DB, w: &T, region_id: u64) -> Result<()> {
    let mut raft_state = RaftLocalState::new();
    raft_state.set_last_index(RAFT_INIT_LOG_INDEX);
    raft_state.mut_hard_state().set_term(RAFT_INIT_LOG_TERM);
    raft_state.mut_hard_state().set_commit(RAFT_INIT_LOG_INDEX);

    let mut apply_state = RaftApplyState::new();
    apply_state.set_applied_index(RAFT_INIT_LOG_INDEX);
    apply_state.mut_truncated_state().set_index(RAFT_INIT_LOG_INDEX);
    apply_state.mut_truncated_state().set_term(RAFT_INIT_LOG_TERM);

    let raft_cf = try!(rocksdb::get_cf_handle(engine, CF_RAFT));
    try!(w.put_msg_cf(raft_cf, &keys::raft_state_key(region_id), &raft_state));
    try!(w.put_msg_cf(raft_cf, &keys::apply_state_key(region_id), &apply_state));

    Ok(())
}

pub fn write_peer_state<T: Mutable>(w: &T,
                                    region: &metapb::Region,
                                    state: PeerState)
                                    -> Result<()> {
    let region_id = region.get_id();
    let mut region_state = RegionLocalState::new();
    region_state.set_state(state);
    region_state.set_region(region.clone());
    try!(w.put_msg(&keys::region_state_key(region_id), &region_state));
    Ok(())
}

impl Storage for PeerStorage {
    fn initial_state(&self) -> raft::Result<RaftState> {
        self.initial_state()
    }

    fn entries(&self, low: u64, high: u64, max_size: u64) -> raft::Result<Vec<Entry>> {
        self.entries(low, high, max_size)
    }

    fn term(&self, idx: u64) -> raft::Result<u64> {
        self.term(idx)
    }

    fn first_index(&self) -> raft::Result<u64> {
        Ok(self.first_index())
    }

    fn last_index(&self) -> raft::Result<u64> {
        Ok(self.last_index())
    }

    fn snapshot(&self) -> raft::Result<Snapshot> {
        self.snapshot()
    }
}

#[cfg(test)]
mod test {
    use std::sync::*;
    use std::sync::atomic::*;
    use std::sync::mpsc::*;
    use std::cell::RefCell;
    use std::io;
    use std::fs::File;
    use std::time::Duration;
    use kvproto::eraftpb::{Entry, ConfState};
    use kvproto::raft_serverpb::RaftSnapshotData;
    use raft::{StorageError, Error as RaftError};
    use tempdir::*;
    use protobuf;
    use raftstore::store::{bootstrap, new_snap_mgr, SnapKey};
    use raftstore::store::worker::RegionRunner;
    use util::codec::number::NumberEncoder;
    use raftstore::store::worker::RegionTask;
    use util::worker::{Worker, Scheduler};
    use util::HandyRwLock;
    use util::rocksdb::new_engine;
    use storage::{CF_DEFAULT, CF_RAFT};
    use kvproto::eraftpb::HardState;
    use rocksdb::WriteBatch;

    use super::*;

    fn new_storage(sched: Scheduler<RegionTask>, path: &TempDir) -> PeerStorage {
        let db = new_engine(path.path().to_str().unwrap(), &[CF_DEFAULT, CF_RAFT]).unwrap();
        let db = Arc::new(db);
        bootstrap::bootstrap_store(&db, 1, 1).expect("");
        let region = bootstrap::bootstrap_region(&db, 1, 1, 1).expect("");
        PeerStorage::new(db, &region, sched, "".to_owned()).unwrap()
    }

    fn new_storage_from_ents(sched: Scheduler<RegionTask>,
                             path: &TempDir,
                             ents: &[Entry])
                             -> PeerStorage {
        let mut store = new_storage(sched, path);
        let mut wb = WriteBatch::new();
        let mut ctx = InvokeContext::new(&store);
        store.append(&mut ctx, &ents[1..], &mut wb).expect("");
        ctx.apply_state.mut_truncated_state().set_index(ents[0].get_index());
        ctx.apply_state.mut_truncated_state().set_term(ents[0].get_term());
        ctx.apply_state.set_applied_index(ents.last().unwrap().get_index());
        ctx.save_apply_to(&store.engine, &mut wb).unwrap();
        store.engine.write(wb).expect("");
        store.raft_state = ctx.raft_state;
        store.apply_state = ctx.apply_state;
        store
    }

    fn new_entry(index: u64, term: u64) -> Entry {
        let mut e = Entry::new();
        e.set_index(index);
        e.set_term(term);
        e
    }

    fn size_of<T: protobuf::Message>(m: &T) -> u32 {
        m.compute_size()
    }

    #[test]
    fn test_storage_term() {
        let ents = vec![
            new_entry(3, 3),
            new_entry(4, 4),
            new_entry(5, 5),
        ];

        let mut tests = vec![
            (2, Err(RaftError::Store(StorageError::Compacted))),
            (3, Ok(3)),
            (4, Ok(4)),
            (5, Ok(5)),
        ];
        for (i, (idx, wterm)) in tests.drain(..).enumerate() {
            let td = TempDir::new("tikv-store-test").unwrap();
            let worker = Worker::new("snap_manager");
            let sched = worker.scheduler();
            let store = new_storage_from_ents(sched, &td, &ents);
            let t = store.term(idx);
            if wterm != t {
                panic!("#{}: expect res {:?}, got {:?}", i, wterm, t);
            }
        }
    }

    #[test]
    fn test_storage_entries() {
        let ents = vec![new_entry(3, 3), new_entry(4, 4), new_entry(5, 5), new_entry(6, 6)];
        let max_u64 = u64::max_value();
        let mut tests = vec![
            (2, 6, max_u64, Err(RaftError::Store(StorageError::Compacted))),
            (3, 4, max_u64, Err(RaftError::Store(StorageError::Compacted))),
            (4, 5, max_u64, Ok(vec![new_entry(4, 4)])),
            (4, 6, max_u64, Ok(vec![new_entry(4, 4), new_entry(5, 5)])),
            (4, 7, max_u64, Ok(vec![new_entry(4, 4), new_entry(5, 5), new_entry(6, 6)])),
            // even if maxsize is zero, the first entry should be returned
            (4, 7, 0, Ok(vec![new_entry(4, 4)])),
            // limit to 2
            (4, 7, (size_of(&ents[1]) + size_of(&ents[2])) as u64,
             Ok(vec![new_entry(4, 4), new_entry(5, 5)])),
            (4, 7, (size_of(&ents[1]) + size_of(&ents[2]) + size_of(&ents[3]) / 2) as u64,
             Ok(vec![new_entry(4, 4), new_entry(5, 5)])),
            (4, 7, (size_of(&ents[1]) + size_of(&ents[2]) + size_of(&ents[3]) - 1) as u64,
             Ok(vec![new_entry(4, 4), new_entry(5, 5)])),
            // all
            (4, 7, (size_of(&ents[1]) + size_of(&ents[2]) + size_of(&ents[3])) as u64,
             Ok(vec![new_entry(4, 4), new_entry(5, 5), new_entry(6, 6)])),
        ];

        for (i, (lo, hi, maxsize, wentries)) in tests.drain(..).enumerate() {
            let td = TempDir::new("tikv-store-test").unwrap();
            let worker = Worker::new("snap_manager");
            let sched = worker.scheduler();
            let store = new_storage_from_ents(sched, &td, &ents);
            let e = store.entries(lo, hi, maxsize);
            if e != wentries {
                panic!("#{}: expect entries {:?}, got {:?}", i, wentries, e);
            }
        }
    }

    // last_index and first_index are not mutated by PeerStorage on its own,
    // so we don't test them here.

    #[test]
    fn test_storage_compact() {
        let ents = vec![new_entry(3, 3), new_entry(4, 4), new_entry(5, 5)];
        let mut tests = vec![
            (2, Err(RaftError::Store(StorageError::Compacted))),
            (3, Err(RaftError::Store(StorageError::Compacted))),
            (4, Ok(())),
            (5, Ok(())),
        ];
        for (i, (idx, werr)) in tests.drain(..).enumerate() {
            let td = TempDir::new("tikv-store-test").unwrap();
            let worker = Worker::new("snap_manager");
            let sched = worker.scheduler();
            let store = new_storage_from_ents(sched, &td, &ents);
            let mut ctx = InvokeContext::new(&store);
            let res = store.compact(&mut ctx.apply_state, idx);
            // TODO check exact error type after refactoring error.
            if res.is_err() ^ werr.is_err() {
                panic!("#{}: want {:?}, got {:?}", i, werr, res);
            }
            if res.is_ok() {
                let mut wb = WriteBatch::new();
                ctx.save_apply_to(&store.engine, &mut wb).unwrap();
                store.engine.write(wb).expect("");
            }
        }
    }

    #[test]
    fn test_storage_create_snapshot() {
        let ents = vec![new_entry(3, 3), new_entry(4, 4), new_entry(5, 5)];
        let mut cs = ConfState::new();
        cs.set_nodes(vec![1, 2, 3]);

        let td = TempDir::new("tikv-store-test").unwrap();
        let snap_dir = TempDir::new("snap_dir").unwrap();
        let mgr = new_snap_mgr(snap_dir.path().to_str().unwrap(), None);
        let mut worker = Worker::new("snap_manager");
        let sched = worker.scheduler();
        let mut s = new_storage_from_ents(sched, &td, &ents);
        let runner = RegionRunner::new(s.engine.clone(), mgr, 0);
        worker.start(runner).unwrap();
        let snap = s.snapshot();
        let unavailable = RaftError::Store(StorageError::SnapshotTemporarilyUnavailable);
        assert_eq!(snap.unwrap_err(), unavailable);
        assert_eq!(*s.snap_tried_cnt.borrow(), 1);

        let snap = match *s.snap_state.borrow() {
            SnapState::Generating(ref rx) => rx.recv_timeout(Duration::from_secs(3)).unwrap(),
            ref s => panic!("unexpected state: {:?}", s),
        };
        assert_eq!(snap.get_metadata().get_index(), 5);
        assert_eq!(snap.get_metadata().get_term(), 5);
        assert!(!snap.get_data().is_empty());

        let mut data = RaftSnapshotData::new();
        protobuf::Message::merge_from_bytes(&mut data, snap.get_data()).expect("");
        assert_eq!(data.get_region().get_id(), 1);
        assert_eq!(data.get_region().get_peers().len(), 1);

        let (tx, rx) = channel();
        s.set_snap_state(SnapState::Generating(rx));
        // Empty channel should cause snapshot call to wait.
        assert_eq!(s.snapshot().unwrap_err(), unavailable);
        assert_eq!(*s.snap_tried_cnt.borrow(), 1);

        tx.send(snap.clone()).unwrap();
        assert_eq!(s.snapshot(), Ok(snap.clone()));
        assert_eq!(*s.snap_tried_cnt.borrow(), 0);

        let mut ctx = InvokeContext::new(&s);
        let mut wb = WriteBatch::new();
        s.append(&mut ctx, &[new_entry(6, 5), new_entry(7, 5)], &mut wb).unwrap();
        let mut hs = HardState::new();
        hs.set_commit(7);
        hs.set_term(5);
        ctx.raft_state.set_hard_state(hs);
        ctx.raft_state.set_last_index(7);
        ctx.apply_state.set_applied_index(7);
        ctx.save_apply_to(&s.engine, &mut wb).unwrap();
        ctx.save_raft_to(&s.engine, &mut wb).unwrap();
        s.engine.write(wb).unwrap();
        s.apply_state = ctx.apply_state;
        s.raft_state = ctx.raft_state;
        ctx = InvokeContext::new(&s);
        s.compact(&mut ctx.apply_state, 7).unwrap();
        wb = WriteBatch::new();
        ctx.save_apply_to(&s.engine, &mut wb).unwrap();
        s.engine.write(wb).unwrap();
        s.apply_state = ctx.apply_state;
        let (tx, rx) = channel();
        tx.send(snap.clone()).unwrap();
        s.set_snap_state(SnapState::Generating(rx));
        *s.snap_tried_cnt.borrow_mut() = 1;
        // stale snapshot should be abandoned.
        assert_eq!(s.snapshot().unwrap_err(), unavailable);
        assert_eq!(*s.snap_tried_cnt.borrow(), 2);

        if let SnapState::Generating(ref rx) = *s.snap_state.borrow() {
            rx.recv_timeout(Duration::from_secs(3)).unwrap();
            worker.stop().unwrap().join().unwrap();
            match rx.try_recv() {
                Err(TryRecvError::Disconnected) => {}
                res => panic!("unexpected result: {:?}", res),
            }
        }
        // Disconnected channel should trigger another try.
        assert_eq!(s.snapshot().unwrap_err(), unavailable);
        assert_eq!(*s.snap_tried_cnt.borrow(), 3);

        for cnt in 3..super::MAX_SNAP_TRY_CNT {
            // Scheduled job failed should trigger .
            assert_eq!(s.snapshot().unwrap_err(), unavailable);
            assert_eq!(*s.snap_tried_cnt.borrow(), cnt + 1);
        }

        // When retry too many times, it should report a different error.
        match s.snapshot() {
            Err(RaftError::Store(StorageError::Other(_))) => {}
            res => panic!("unexpected res: {:?}", res),
        }
    }

    #[test]
    fn test_storage_append() {
        let ents = vec![new_entry(3, 3), new_entry(4, 4), new_entry(5, 5)];
        let mut tests = vec![
            (
                vec![new_entry(3, 3), new_entry(4, 4), new_entry(5, 5)],
                vec![new_entry(4, 4), new_entry(5, 5)],
            ),
            (
                vec![new_entry(3, 3), new_entry(4, 6), new_entry(5, 6)],
                vec![new_entry(4, 6), new_entry(5, 6)],
            ),
            (
                vec![new_entry(3, 3), new_entry(4, 4), new_entry(5, 5), new_entry(6, 5)],
                vec![new_entry(4, 4), new_entry(5, 5), new_entry(6, 5)],
            ),
            // truncate incoming entries, truncate the existing entries and append
            (
                vec![new_entry(2, 3), new_entry(3, 3), new_entry(4, 5)],
                vec![new_entry(4, 5)],
            ),
            // truncate the existing entries and append
            (
                vec![new_entry(4, 5)],
                vec![new_entry(4, 5)],
            ),
            // direct append
            (
                vec![new_entry(6, 5)],
                vec![new_entry(4, 4), new_entry(5, 5), new_entry(6, 5)],
            ),
        ];
        for (i, (entries, wentries)) in tests.drain(..).enumerate() {
            let td = TempDir::new("tikv-store-test").unwrap();
            let worker = Worker::new("snap_manager");
            let sched = worker.scheduler();
            let mut store = new_storage_from_ents(sched, &td, &ents);
            let mut ctx = InvokeContext::new(&store);
            let mut wb = WriteBatch::new();
            store.append(&mut ctx, &entries, &mut wb).unwrap();
            ctx.save_raft_to(&store.engine, &mut wb).unwrap();
            store.engine.write(wb).expect("");
            store.raft_state = ctx.raft_state;
            let li = store.last_index();
            let actual_entries = store.entries(4, li + 1, u64::max_value()).expect("");
            if actual_entries != wentries {
                panic!("#{}: want {:?}, got {:?}", i, wentries, actual_entries);
            }
        }
    }

    #[test]
    fn test_storage_apply_snapshot() {
        let ents = vec![new_entry(3, 3), new_entry(4, 4), new_entry(5, 5), new_entry(6, 6)];
        let mut cs = ConfState::new();
        cs.set_nodes(vec![1, 2, 3]);

        let td1 = TempDir::new("tikv-store-test").unwrap();
        let snap_dir = TempDir::new("snap").unwrap();
        let mgr = new_snap_mgr(snap_dir.path().to_str().unwrap(), None);
        let mut worker = Worker::new("snap_manager");
        let sched = worker.scheduler();
        let s1 = new_storage_from_ents(sched.clone(), &td1, &ents);
        let runner = RegionRunner::new(s1.engine.clone(), mgr.clone(), 0);
        worker.start(runner).unwrap();
        assert!(s1.snapshot().is_err());
        let snap1 = match *s1.snap_state.borrow() {
            SnapState::Generating(ref rx) => rx.recv_timeout(Duration::from_secs(3)).unwrap(),
            ref s => panic!("unexpected state: {:?}", s),
        };
        assert_eq!(s1.truncated_index(), 3);
        assert_eq!(s1.truncated_term(), 3);

        let key = SnapKey::from_snap(&snap1).unwrap();
        let source_snap = mgr.rl().get_snap_file(&key, true).unwrap();
        let mut dst_snap = mgr.rl().get_snap_file(&key, false).unwrap();
        let mut f = File::open(source_snap.path()).unwrap();
        dst_snap.encode_u64(0).unwrap();
        io::copy(&mut f, &mut dst_snap).unwrap();
        dst_snap.save().unwrap();

        let td2 = TempDir::new("tikv-store-test").unwrap();
        let s2 = new_storage(sched, &td2);
        assert_eq!(s2.first_index(), s2.applied_index() + 1);
        let mut ctx = InvokeContext::new(&s2);
        assert!(ctx.last_term != snap1.get_metadata().get_term());
        let mut wb = WriteBatch::new();
        s2.apply_snapshot(&mut ctx, &snap1, &mut wb).unwrap();
        assert_eq!(ctx.last_term, snap1.get_metadata().get_term());
        assert_eq!(ctx.apply_state.get_applied_index(), 6);
        assert_eq!(ctx.raft_state.get_last_index(), 6);
        assert_eq!(ctx.apply_state.get_truncated_state().get_index(), 6);
        assert_eq!(ctx.apply_state.get_truncated_state().get_term(), 6);
        assert_eq!(s2.first_index(), s2.applied_index() + 1);
    }

    #[test]
    fn test_canceling_snapshot() {
        let td = TempDir::new("tikv-store-test").unwrap();
        let worker = Worker::new("snap_manager");
        let sched = worker.scheduler();
        let mut s = new_storage(sched, &td);

        // PENDING can be canceled directly.
        s.snap_state =
            RefCell::new(SnapState::Applying(Arc::new(AtomicUsize::new(JOB_STATUS_PENDING))));
        assert!(s.cancel_applying_snap());
        assert_eq!(*s.snap_state.borrow(), SnapState::ApplyAborted);

        // RUNNING can't be canceled directly.
        s.snap_state =
            RefCell::new(SnapState::Applying(Arc::new(AtomicUsize::new(JOB_STATUS_RUNNING))));
        assert!(!s.cancel_applying_snap());
        assert_eq!(*s.snap_state.borrow(),
                   SnapState::Applying(Arc::new(AtomicUsize::new(JOB_STATUS_CANCELLING))));
        // CANCEL can't be canceled again.
        assert!(!s.cancel_applying_snap());

        s.snap_state =
            RefCell::new(SnapState::Applying(Arc::new(AtomicUsize::new(JOB_STATUS_CANCELLED))));
        // canceled snapshot can be cancel directly.
        assert!(s.cancel_applying_snap());
        assert_eq!(*s.snap_state.borrow(), SnapState::ApplyAborted);

        s.snap_state =
            RefCell::new(SnapState::Applying(Arc::new(AtomicUsize::new(JOB_STATUS_FINISHED))));
        assert!(s.cancel_applying_snap());
        assert_eq!(*s.snap_state.borrow(), SnapState::Relax);

        s.snap_state =
            RefCell::new(SnapState::Applying(Arc::new(AtomicUsize::new(JOB_STATUS_FAILED))));
        let res = recover_safe!(|| s.cancel_applying_snap());
        assert!(res.is_err());
    }

    #[test]
    fn test_try_finish_snapshot() {
        let td = TempDir::new("tikv-store-test").unwrap();
        let worker = Worker::new("snap_manager");
        let sched = worker.scheduler();
        let mut s = new_storage(sched, &td);

        // PENDING can be finished.
        let mut snap_state = SnapState::Applying(Arc::new(AtomicUsize::new(JOB_STATUS_PENDING)));
        s.snap_state = RefCell::new(snap_state);
        assert!(s.check_applying_snap());
        assert_eq!(*s.snap_state.borrow(),
                   SnapState::Applying(Arc::new(AtomicUsize::new(JOB_STATUS_PENDING))));

        // RUNNING can't be finished.
        snap_state = SnapState::Applying(Arc::new(AtomicUsize::new(JOB_STATUS_RUNNING)));
        s.snap_state = RefCell::new(snap_state);
        assert!(s.check_applying_snap());
        assert_eq!(*s.snap_state.borrow(),
                   SnapState::Applying(Arc::new(AtomicUsize::new(JOB_STATUS_RUNNING))));

        snap_state = SnapState::Applying(Arc::new(AtomicUsize::new(JOB_STATUS_CANCELLED)));
        s.snap_state = RefCell::new(snap_state);
        assert!(!s.check_applying_snap());
        assert_eq!(*s.snap_state.borrow(), SnapState::ApplyAborted);
        // ApplyAborted is not applying snapshot.
        assert!(!s.check_applying_snap());
        assert_eq!(*s.snap_state.borrow(), SnapState::ApplyAborted);

        s.snap_state =
            RefCell::new(SnapState::Applying(Arc::new(AtomicUsize::new(JOB_STATUS_FINISHED))));
        assert!(!s.check_applying_snap());
        assert_eq!(*s.snap_state.borrow(), SnapState::Relax);
        // Relax is not applying snapshot.
        assert!(!s.check_applying_snap());
        assert_eq!(*s.snap_state.borrow(), SnapState::Relax);

        s.snap_state =
            RefCell::new(SnapState::Applying(Arc::new(AtomicUsize::new(JOB_STATUS_FAILED))));
        let res = recover_safe!(|| s.check_applying_snap());
        assert!(res.is_err());
    }
}<|MERGE_RESOLUTION|>--- conflicted
+++ resolved
@@ -501,14 +501,12 @@
             return Ok(prev_last_index);
         }
 
-<<<<<<< HEAD
+        self.raft_log_cache.get().append(entries);
+
         let (last_index, last_term) = {
             let e = entries.last().unwrap();
             (e.get_index(), e.get_term())
         };
-=======
-        self.raft_log_cache.get().append(entries);
->>>>>>> 9895cd50
 
         let handle = try!(rocksdb::get_cf_handle(&self.engine, CF_RAFT));
         for entry in entries {
@@ -569,17 +567,9 @@
               region,
               ctx.apply_state);
 
-<<<<<<< HEAD
+        self.raft_log_cache.get().reset();
         ctx.snap_region = Some(region);
         Ok(())
-=======
-        self.raft_log_cache.get().reset();
-
-        Ok(ApplySnapResult {
-            prev_region: self.region.clone(),
-            region: region.clone(),
-        })
->>>>>>> 9895cd50
     }
 
     // Discard all log entries prior to compact_index. We must guarantee
