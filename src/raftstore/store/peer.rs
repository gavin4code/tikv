// Copyright 2016 PingCAP, Inc.
//
// Licensed under the Apache License, Version 2.0 (the "License");
// you may not use this file except in compliance with the License.
// You may obtain a copy of the License at
//
//     http://www.apache.org/licenses/LICENSE-2.0
//
// Unless required by applicable law or agreed to in writing, software
// distributed under the License is distributed on an "AS IS" BASIS,
// See the License for the specific language governing permissions and
// limitations under the License.

use std::sync::Arc;
use std::rc::Rc;
use std::cell::RefCell;
use std::collections::{HashMap, HashSet, VecDeque};
use std::vec::Vec;
use std::default::Default;
use std::time::{Instant, Duration};
use time::{Timespec, Duration as TimeDuration};

use rocksdb::{DB, WriteBatch};
use protobuf::Message;
use uuid::Uuid;

use kvproto::metapb;
use kvproto::eraftpb::{self, ConfChangeType, MessageType};
use kvproto::raft_cmdpb::{RaftCmdRequest, RaftCmdResponse, ChangePeerRequest, CmdType,
                          AdminCmdType, AdminResponse, TransferLeaderRequest,
                          TransferLeaderResponse};
use kvproto::raft_serverpb::{RaftMessage, PeerState};
use kvproto::pdpb::PeerStats;
use raft::{self, RawNode, StateRole, SnapshotStatus, Ready, ProgressState, Progress, INVALID_INDEX};
use raftstore::{Result, Error};
use raftstore::coprocessor::CoprocessorHost;
use raftstore::coprocessor::split_observer::SplitObserver;
<<<<<<< HEAD
use util::clocktime;
use util::worker::Worker;
use raftstore::store::worker::ApplyTask;
use pd::INVALID_ID;
use super::store::Store;
use super::peer_storage::{PeerStorage, ApplySnapResult, write_peer_state, InvokeContext};
=======
use util::{escape, SlowTimer, rocksdb, clocktime};
use pd::INVALID_ID;
use storage::{CF_LOCK, CF_RAFT};
use super::store::Store;
use super::peer_storage::{self, PeerStorage, ApplySnapResult, write_initial_state,
                          write_peer_state, InvokeContext, compact_raft_log};
>>>>>>> 46bfcc12
use super::util;
use super::msg::Callback;
use super::cmd_resp;
use super::transport::Transport;
use super::metrics::*;
use super::local_metrics::{RaftReadyMetrics, RaftMessageMetrics, RaftProposeMetrics, RaftMetrics};


const TRANSFER_LEADER_ALLOW_LOG_LAG: u64 = 10;

/// The returned states of the peer after checking whether it is stale
#[derive(Debug)]
pub enum StaleState {
    Valid,
    ToValidate,
}

pub struct ProposalMeta {
    pub uuid: Uuid,
    pub term: u64,
    /// `renew_lease_time` contains the last time when a peer starts to renew lease.
    pub renew_lease_time: Option<Timespec>,
}

pub struct ReadyContext<'a, T: 'a> {
    pub wb: WriteBatch,
    pub metrics: &'a mut RaftMetrics,
    pub trans: &'a T,
    pub ready_res: Vec<(Ready, InvokeContext)>,
}

impl<'a, T> ReadyContext<'a, T> {
    pub fn new(metrics: &'a mut RaftMetrics, t: &'a T, cap: usize) -> ReadyContext<'a, T> {
        ReadyContext {
            wb: WriteBatch::new(),
            metrics: metrics,
            trans: t,
            ready_res: Vec::with_capacity(cap),
        }
    }
}

#[derive(Default)]
struct ProposalQueue {
    queue: VecDeque<ProposalMeta>,
    uuids: HashSet<Uuid>,
}

impl ProposalQueue {
    pub fn contains(&self, uuid: &Uuid) -> bool {
        self.uuids.contains(uuid)
    }

    fn remove(&mut self, meta: &Option<ProposalMeta>) {
        if let Some(ref meta) = *meta {
            self.uuids.remove(&meta.uuid);
        }
    }

    fn pop(&mut self, term: u64) -> Option<ProposalMeta> {
        self.queue.pop_front().and_then(|meta| {
            if meta.term > term {
                self.queue.push_front(meta);
                return None;
            }
            let res = Some(meta);
            self.remove(&res);
            res
        })
    }

    fn push(&mut self, meta: ProposalMeta) {
        self.uuids.insert(meta.uuid);
        self.queue.push_back(meta);
    }
}

pub struct ConsistencyState {
    pub last_check_time: Instant,
    // (computed_result_or_to_be_verified, index, hash)
    pub index: u64,
    pub hash: Vec<u8>,
}

pub struct Peer {
    engine: Arc<DB>,
    peer_cache: Rc<RefCell<HashMap<u64, metapb::Peer>>>,
    pub peer: metapb::Peer,
    region_id: u64,
    pub raft_group: RawNode<PeerStorage>,
    proposal: ProposalQueue,
    // Record the last instant of each peer's heartbeat response.
    pub peer_heartbeats: HashMap<u64, Instant>,
    coprocessor_host: CoprocessorHost,
    /// an inaccurate difference in region size since last reset.
    pub size_diff_hint: u64,
    /// delete keys' count since last reset.
    pub delete_keys_hint: u64,

    pub consistency_state: ConsistencyState,

    pub tag: String,

    pub last_compacted_idx: u64,
    // Approximate size of logs that is applied but not compacted yet.
    pub raft_log_size_hint: u64,
    // When entry exceed max size, reject to propose the entry.
    pub raft_entry_max_size: u64,

    // if we remove ourself in ChangePeer remove, we should set this flag, then
    // any following committed logs in same Ready should be applied failed.
    pending_remove: bool,

    leader_missing_time: Option<Instant>,

    leader_lease_expired_time: Option<Timespec>,
    election_timeout: TimeDuration,

    pub written_bytes: u64,
    pub written_keys: u64,
}

impl Peer {
    // If we create the peer actively, like bootstrap/split/merge region, we should
    // use this function to create the peer. The region must contain the peer info
    // for this store.
    pub fn create<T, C>(store: &mut Store<T, C>, region: &metapb::Region) -> Result<Peer> {
        let store_id = store.store_id();
        let peer_id = match util::find_peer(region, store_id) {
            None => {
                return Err(box_err!("find no peer for store {} in region {:?}", store_id, region))
            }
            Some(peer) => peer.get_id(),
        };

        info!("[region {}] create peer with id {}",
              region.get_id(),
              peer_id);
        Peer::new(store, region, peer_id)
    }

    // The peer can be created from another node with raft membership changes, and we only
    // know the region_id and peer_id when creating this replicated peer, the region info
    // will be retrieved later after applying snapshot.
    pub fn replicate<T, C>(store: &mut Store<T, C>, region_id: u64, peer_id: u64) -> Result<Peer> {
        // We will remove tombstone key when apply snapshot
        info!("[region {}] replicate peer with id {}", region_id, peer_id);

        let mut region = metapb::Region::new();
        region.set_id(region_id);
        Peer::new(store, &region, peer_id)
    }

    fn new<T, C>(store: &mut Store<T, C>, region: &metapb::Region, peer_id: u64) -> Result<Peer> {
        if peer_id == raft::INVALID_ID {
            return Err(box_err!("invalid peer id"));
        }

        let cfg = store.config();

        let store_id = store.store_id();
        let sched = store.snap_scheduler();
        let tag = format!("[region {}] {}", region.get_id(), peer_id);

        let ps = try!(PeerStorage::new(store.engine(), &region, sched, tag.clone()));

        let applied_index = ps.applied_index();

        let raft_cfg = raft::Config {
            id: peer_id,
            peers: vec![],
            election_tick: cfg.raft_election_timeout_ticks,
            heartbeat_tick: cfg.raft_heartbeat_ticks,
            max_size_per_msg: cfg.raft_max_size_per_msg,
            max_inflight_msgs: cfg.raft_max_inflight_msgs,
            applied: applied_index,
            check_quorum: true,
            tag: tag.clone(),
            ..Default::default()
        };

        let raft_group = try!(RawNode::new(&raft_cfg, ps, &[]));

        let mut peer = Peer {
            engine: store.engine(),
            peer: util::new_peer(store_id, peer_id),
            region_id: region.get_id(),
            raft_group: raft_group,
            proposal: Default::default(),
            peer_cache: store.peer_cache(),
            peer_heartbeats: HashMap::new(),
            coprocessor_host: CoprocessorHost::new(),
            size_diff_hint: 0,
            delete_keys_hint: 0,
            pending_remove: false,
            leader_missing_time: Some(Instant::now()),
            tag: tag,
            last_compacted_idx: 0,
            consistency_state: ConsistencyState {
                last_check_time: Instant::now(),
                index: INVALID_INDEX,
                hash: vec![],
            },
            raft_log_size_hint: 0,
            raft_entry_max_size: cfg.raft_entry_max_size,
            leader_lease_expired_time: None,
            election_timeout: TimeDuration::milliseconds(cfg.raft_base_tick_interval as i64) *
                              cfg.raft_election_timeout_ticks as i32,
            written_bytes: 0,
            written_keys: 0,
        };

        peer.load_all_coprocessors();

        // If this region has only one peer and I am the one, campaign directly.
        if region.get_peers().len() == 1 && region.get_peers()[0].get_store_id() == store_id {
            try!(peer.raft_group.campaign());
        }

        Ok(peer)
    }

    #[inline]
    fn next_proposal_index(&self) -> u64 {
        self.raft_group.raft.raft_log.last_index() + 1
    }

    pub fn destroy(&mut self) -> Result<()> {
        let t = Instant::now();

        let region = self.get_store().get_region().clone();
        info!("{} begin to destroy", self.tag);

        // If pending_remove, meta was destroyed when applying removal.
        if !self.pending_remove {
            // First set Tombstone state explicitly, and clear raft meta.
            let wb = WriteBatch::new();
            try!(self.get_store().clear_meta(&wb));
            try!(write_peer_state(&wb, &region, PeerState::Tombstone));
            try!(self.engine.write(wb));
        }

        if self.get_store().is_initialized() {
            // If we meet panic when deleting data and raft log, the dirty data
            // will be cleared by a newer snapshot applying or restart.
            if let Err(e) = self.get_store().clear_data() {
                error!("{} failed to schedule clear data task: {:?}", self.tag, e);
            }
        }
        self.coprocessor_host.shutdown();
        info!("{} destroy itself, takes {:?}", self.tag, t.elapsed());

        Ok(())
    }

    pub fn is_initialized(&self) -> bool {
        self.get_store().is_initialized()
    }

    pub fn load_all_coprocessors(&mut self) {
        // TODO load coprocessors from configuration
        self.coprocessor_host.registry.register_observer(100, box SplitObserver);
    }

    pub fn region(&self) -> &metapb::Region {
        self.get_store().get_region()
    }

    pub fn peer_id(&self) -> u64 {
        self.peer.get_id()
    }

    pub fn get_raft_status(&self) -> raft::Status {
        self.raft_group.status()
    }

    pub fn leader_id(&self) -> u64 {
        self.raft_group.raft.leader_id
    }

    pub fn is_leader(&self) -> bool {
        self.raft_group.raft.state == StateRole::Leader
    }

    #[inline]
    pub fn get_store(&self) -> &PeerStorage {
        self.raft_group.get_store()
    }

    #[inline]
    pub fn mut_store(&mut self) -> &mut PeerStorage {
        self.raft_group.mut_store()
    }

    pub fn is_applying(&self) -> bool {
        self.get_store().is_applying()
    }

    fn add_ready_metric(&self, ready: &Ready, metrics: &mut RaftReadyMetrics) {
        metrics.message += ready.messages.len() as u64;
<<<<<<< HEAD
        metrics.commit += ready.committed_entries.as_ref().map_or(0, |e| e.len() as u64);
=======
        metrics.commit += ready.committed_entries.as_ref().map_or(0, |v| v.len() as u64);
>>>>>>> 46bfcc12
        metrics.append += ready.entries.len() as u64;

        if !raft::is_empty_snap(&ready.snapshot) {
            metrics.snapshot += 1;
        }
    }

    #[inline]
    fn send<T, I>(&mut self, trans: &T, msgs: I, metrics: &mut RaftMessageMetrics) -> Result<()>
        where T: Transport,
              I: IntoIterator<Item = eraftpb::Message>
    {
        for msg in msgs {
            let msg_type = msg.get_msg_type();

            try!(self.send_raft_message(msg, trans));

            match msg_type {
                MessageType::MsgAppend => metrics.append += 1,
                MessageType::MsgAppendResponse => metrics.append_resp += 1,
                MessageType::MsgRequestVote => metrics.vote += 1,
                MessageType::MsgRequestVoteResponse => metrics.vote_resp += 1,
                MessageType::MsgSnapshot => metrics.snapshot += 1,
                MessageType::MsgHeartbeat => metrics.heartbeat += 1,
                MessageType::MsgHeartbeatResponse => metrics.heartbeat_resp += 1,
                MessageType::MsgTransferLeader => metrics.transfer_leader += 1,
                MessageType::MsgTimeoutNow => metrics.timeout_now += 1,
                _ => {}
            }
        }
        Ok(())
    }

    pub fn step(&mut self, m: eraftpb::Message) -> Result<()> {
        if self.is_leader() && m.get_from() != INVALID_ID {
            self.peer_heartbeats.insert(m.get_from(), Instant::now());
        }
        try!(self.raft_group.step(m));
        Ok(())
    }

    pub fn check_peers(&mut self) {
        if !self.is_leader() {
            self.peer_heartbeats.clear();
            return;
        }

        if self.peer_heartbeats.len() == self.region().get_peers().len() {
            return;
        }

        // Insert heartbeats in case that some peers never response heartbeats.
        for peer in self.region().get_peers().to_owned() {
            self.peer_heartbeats.entry(peer.get_id()).or_insert_with(Instant::now);
        }
    }

    pub fn collect_down_peers(&self, max_duration: Duration) -> Vec<PeerStats> {
        let mut down_peers = Vec::new();
        for p in self.region().get_peers() {
            if p.get_id() == self.peer.get_id() {
                continue;
            }
            if let Some(instant) = self.peer_heartbeats.get(&p.get_id()) {
                if instant.elapsed() >= max_duration {
                    let mut stats = PeerStats::new();
                    stats.set_peer(p.clone());
                    stats.set_down_seconds(instant.elapsed().as_secs());
                    down_peers.push(stats);
                }
            }
        }
        down_peers
    }

    pub fn collect_pending_peers(&self) -> Vec<metapb::Peer> {
        let mut pending_peers = Vec::with_capacity(self.region().get_peers().len());
        let status = self.raft_group.status();
        let truncated_idx = self.get_store().truncated_index();
        for (id, progress) in status.progress {
            if id == self.peer.get_id() {
                continue;
            }
            if progress.matched < truncated_idx {
                if let Some(p) = self.get_peer_from_cache(id) {
                    pending_peers.push(p);
                }
            }
        }
        pending_peers
    }

    pub fn check_stale_state(&mut self, d: Duration) -> StaleState {
        // Updates the `leader_missing_time` according to the current state.
        if self.leader_id() == raft::INVALID_ID {
            if self.leader_missing_time.is_none() {
                self.leader_missing_time = Some(Instant::now())
            }
        } else if self.is_initialized() {
            // A peer is considered as in the leader missing state if it's uninitialized or
            // if it's initialized but is isolated from its leader.
            // For an uninitialized peer, even if its leader sends heartbeats to it,
            // it cannot successfully receive the snapshot from the leader and apply the snapshot.
            // The raft state machine cannot work in an uninitialized peer to detect
            // if the leader is working.
            self.leader_missing_time = None
        }

        // Checks whether the current peer is stale.
        let duration = match self.leader_missing_time {
            Some(t) => t.elapsed(),
            None => Duration::new(0, 0),
        };
        if duration >= d {
            // Resets the `leader_missing_time` to avoid sending the same tasks to
            // PD worker continuously during the leader missing timeout.
            self.leader_missing_time = None;
            return StaleState::ToValidate;
        }
        StaleState::Valid
    }

    fn next_lease_expired_time(&self, send_to_quorum_ts: Timespec) -> Timespec {
        // The valid leader lease should be
        // "lease = election_timeout - (quorum_commit_ts - send_to_quorum_ts)"
        // And the expired timestamp for that leader lease is "quorum_commit_ts + lease",
        // which is "send_to_quorum_ts + election_timeout" in short.
        send_to_quorum_ts + self.election_timeout
    }

    fn update_leader_lease(&mut self, ready: &Ready) {
        // Update leader lease when the Raft state changes.
        if ready.ss.is_some() {
            let ss = ready.ss.as_ref().unwrap();
            match ss.raft_state {
                StateRole::Leader => {
                    // The local read can only be performed after a new leader has applied
                    // the first empty entry on its term. After that the lease expiring time
                    // should be updated to
                    //   send_to_quorum_ts + election_timeout
                    // as the comments in `next_lease_expired_time` function explain.
                    // It is recommended to update the lease expiring time right after
                    // this peer becomes leader because it's more convenient to do it here and
                    // it has no impact on the correctness.
                    self.leader_lease_expired_time =
                        Some(self.next_lease_expired_time(clocktime::raw_now()));
                    debug!("{} becomes leader and lease expired time is {:?}",
                           self.tag,
                           self.leader_lease_expired_time);
                }
                StateRole::Follower => {
                    self.leader_lease_expired_time = None;
                }
                _ => {}
            }
        }
    }

    pub fn handle_raft_ready_append<T: Transport>(&mut self, ctx: &mut ReadyContext<T>) {
        if self.mut_store().check_applying_snap() {
            // If we continue to handle all the messages, it may cause too many messages because
            // leader will send all the remaining messages to this follower, which can lead
            // to full message queue under high load.
            debug!("{} still applying snapshot, skip further handling.",
                   self.tag);
            return;
        }

        if !self.raft_group.has_ready() {
            return;
        }

        debug!("{} handle raft ready", self.tag);

        let ready_timer = PEER_GET_READY_HISTOGRAM.start_timer();
        let mut ready = self.raft_group.ready();
        if !raft::is_empty_snap(&ready.snapshot) {
            let s = self.raft_group.status();
            if s.applied != self.get_store().applied_index() {
                // only apply snapshot when all the pending entries are applied.
                return;
            }
        }
        ready_timer.observe_duration();

        self.update_leader_lease(&ready);

        self.add_ready_metric(&ready, &mut ctx.metrics.ready);

        // The leader can write to disk and replicate to the followers concurrently
        // For more details, check raft thesis 10.2.1.
        if self.is_leader() {
            let msgs = ready.messages.drain(..);
            self.send(ctx.trans, msgs, &mut ctx.metrics.message).unwrap_or_else(|e| {
                // We don't care that the message is sent failed, so here just log this error.
                warn!("{} leader send messages err {:?}", self.tag, e);
            });
        }

        let invoke_ctx = match self.mut_store().handle_raft_ready(ctx, &ready) {
            Ok(r) => r,
            Err(e) => {
                // We may have written something to writebatch and it can't be reverted, so has
                // to panic here.
                panic!("{} failed to handle raft ready: {:?}", self.tag, e);
            }
        };

        ctx.ready_res.push((ready, invoke_ctx));
    }

    pub fn post_raft_ready_append<T: Transport>(&mut self,
                                                metrics: &mut RaftMetrics,
                                                trans: &T,
                                                ready: &mut Ready,
                                                invoke_ctx: InvokeContext,
                                                worker: &mut Worker<ApplyTask>)
                                                -> Option<ApplySnapResult> {
        if invoke_ctx.has_snapshot() {
            // When apply snapshot, there is no log applied and not compacted yet.
            self.raft_log_size_hint = 0;
        }

        let apply_snap_result = self.mut_store().post_ready(invoke_ctx);

        if !self.is_leader() {
            self.send(trans, ready.messages.drain(..), &mut metrics.message).unwrap_or_else(|e| {
                warn!("{} follower send messages err {:?}", self.tag, e);
            });
        }

        if apply_snap_result.is_some() {
            worker.schedule(ApplyTask::register(self.peer_id(),
                                              self.term(),
                                              self.region_id,
                                              self.get_store().apply_state.clone(),
                                              self.get_store().applied_index_term,
                                              self.region().clone()))
                .unwrap();
        }

        apply_snap_result
    }

<<<<<<< HEAD
    pub fn handle_raft_ready_apply(&mut self, mut ready: Ready, worker: &mut Worker<ApplyTask>) {
        // Call `handle_raft_commit_entries` directly here may lead to inconsistency.
=======
    pub fn handle_raft_ready_apply(&mut self, mut ready: Ready, result: &mut ReadyResult) {
        // Call `handle_raft_committed_entries` directly here may lead to inconsistency.
>>>>>>> 46bfcc12
        // In some cases, there will be some pending committed entries when applying a
        // snapshot. If we call `handle_raft_committed_entries` directly, these updates
        // will be written to disk. Because we apply snapshot asynchronously, so these
        // updates will soon be removed. But the soft state of raft is still be updated
        // in memory. Hence when handle ready next time, these updates won't be included
        // in `ready.committed_entries` again, which will lead to inconsistency.
        if self.is_applying() {
            if let Some(ref mut hs) = ready.hs {
                // Snapshot's metadata has been applied.
                hs.set_commit(self.get_store().truncated_index());
            }
        } else {
<<<<<<< HEAD
            let committed_entries = ready.committed_entries.take().unwrap();
            for entry in &committed_entries {
                self.raft_log_size_hint += entry.get_data().len() as u64;
            }
            committed_entries.iter()
                .rev()
                .any(|e| self.maybe_update_lease(e.get_term(), e.get_data()));
            if !committed_entries.is_empty() {
                // TODO: handle unwrap
                worker.schedule(ApplyTask::apply(self.region_id, self.term(), committed_entries))
                    .unwrap();
            }
=======
            self.handle_raft_committed_entries(ready.committed_entries.take().unwrap())
>>>>>>> 46bfcc12
        };

        self.raft_group.advance(ready);
    }

    fn maybe_update_lease(&mut self, term: u64, data: &[u8]) -> bool {
        let mut req = RaftCmdRequest::new();
        let propose_time = match req.merge_from_bytes(data)
            .ok()
            .and_then(|_| util::get_uuid_from_req(&req))
            .and_then(|uuid| self.find_propose_time(uuid, term)) {
            Some(t) => t,
            _ => return false,
        };

        // Try to renew the leader lease as this command asks to.
        if let Some(current_expired_time) = self.leader_lease_expired_time {
            // This peer is leader and has recorded leader lease.
            // Calculate the renewed lease for this command. If the renewed lease lives longer
            // than the current leader lease, update the current leader lease to the renewed lease.
            let next_expired_time = self.next_lease_expired_time(propose_time);
            // Use the lease expired timestamp comparison here, so that these codes still
            // work no matter how the leader changes before applying this command.
            if current_expired_time < next_expired_time {
                debug!("{} update leader lease expired time from {:?} to {:?}",
                       self.tag,
                       current_expired_time,
                       next_expired_time);
                self.leader_lease_expired_time = Some(next_expired_time)
            }
        } else if self.is_leader() {
            // This peer is leader but its leader lease has expired.
            // Calculate the renewed lease for this command, and update the leader lease
            // for this peer.
            let next_expired_time = self.next_lease_expired_time(propose_time);
            debug!("{} update leader lease expired time from None to {:?}",
                   self.tag,
                   self.leader_lease_expired_time);
            self.leader_lease_expired_time = Some(next_expired_time);
        }

        true
    }

    /// Propose a request.
    ///
    /// Return true means the request has been proposed successfully.
    pub fn propose(&mut self,
                   mut meta: ProposalMeta,
                   cb: Callback,
                   req: RaftCmdRequest,
                   mut err_resp: RaftCmdResponse,
                   metrics: &mut RaftProposeMetrics,
                   worker: &mut Worker<ApplyTask>)
                   -> bool {
        if self.proposal.contains(&meta.uuid) {
            cmd_resp::bind_error(&mut err_resp, box_err!("duplicated uuid {:?}", meta.uuid));
            cb(err_resp);
            return false;
        }

        debug!("{} propose command with uuid {:?}", self.tag, meta.uuid);
        metrics.all += 1;

        let mut is_conf_change = false;

        if self.should_read_local(&req) {
            metrics.local_read += 1;

            worker.schedule(ApplyTask::read(self.region_id, self.term(), req, cb)).unwrap();
            return false;
        } else if get_transfer_leader_cmd(&req).is_some() {
            metrics.transfer_leader += 1;

            let transfer_leader = get_transfer_leader_cmd(&req).unwrap();
            let peer = transfer_leader.get_peer();

            if self.is_tranfer_leader_allowed(peer) {
                self.transfer_leader(peer);
            } else {
                info!("{} transfer leader message {:?} ignored directly",
                      self.tag,
                      req);
            }

            // transfer leader command doesn't need to replicate log and apply, so we
            // return immediately. Note that this command may fail, we can view it just as an advice
            cb(make_transfer_leader_response());
            return false;
        } else if get_change_peer_cmd(&req).is_some() {
            if self.raft_group.raft.pending_conf {
                info!("{} there is a pending conf change, try later", self.tag);
                cmd_resp::bind_error(&mut err_resp,
                                     box_err!("{} there is a pending conf change, try later",
                                              self.tag));
                cb(err_resp);
                return false;
            }

            if let Err(e) = self.propose_conf_change(req, metrics) {
                cmd_resp::bind_error(&mut err_resp, e);
                cb(err_resp);
                return false;
            }
            is_conf_change = true;
        } else if let Err(e) = self.propose_normal(req, metrics) {
            cmd_resp::bind_error(&mut err_resp, e);
            cb(err_resp);
            return false;
        }

        let t = ApplyTask::propose(self.region_id, meta.uuid, is_conf_change, meta.term, cb);
        worker.schedule(t).unwrap();
        // Try to renew leader lease on every consistent read/write request.
        meta.renew_lease_time = Some(clocktime::raw_now());
        self.proposal.push(meta);

        true
    }

    fn should_read_local(&mut self, req: &RaftCmdRequest) -> bool {
        if (req.has_header() && req.get_header().get_read_quorum()) ||
           !self.raft_group.raft.in_lease() || req.get_requests().len() == 0 {
            return false;
        }

        // If applied index's term is differ from current raft's term, leader transfer
        // must happened, if read locally, we may read old value.
        // TODO: use raft_log's applied_index to check instead.
        if self.get_store().applied_index_term != self.raft_group.raft.term {
            return false;
        }

        for cmd_req in req.get_requests() {
            if cmd_req.get_cmd_type() != CmdType::Snap && cmd_req.get_cmd_type() != CmdType::Get {
                return false;
            }
        }

        // If the leader lease has expired, local read should not be performed.
        if self.leader_lease_expired_time.is_none() {
            return false;
        }

        let now = clocktime::raw_now();
        let expired_time = self.leader_lease_expired_time.unwrap();
        if now > expired_time {
            debug!("{} leader lease expired time {:?} is outdated",
                   self.tag,
                   self.leader_lease_expired_time);
            // Reset leader lease expiring time.
            self.leader_lease_expired_time = None;
            // Perform a consistent read to Raft quorum and try to renew the leader lease.
            return false;
        }

        true
    }

    /// Count the number of the healthy nodes.
    /// A node is healthy when
    /// 1. it's the leader of the Raft group, which has the latest logs
    /// 2. it's a follower, and it does not lag behind the leader a lot.
    ///    If a snapshot is involved between it and the Raft leader, it's not healthy since
    ///    it cannot works as a node in the quorum to receive replicating logs from leader.
    fn count_healthy_node(&self, progress: &HashMap<u64, Progress>) -> usize {
        let mut healthy = 0;
        for pr in progress.values() {
            if pr.matched >= self.get_store().truncated_index() {
                healthy += 1;
            }
        }
        healthy
    }

    /// Check whether it's safe to propose the specified conf change request.
    /// It's safe iff at least the quorum of the Raft group is still healthy
    /// right after that conf change is applied.
    /// Define the total number of nodes in current Raft cluster to be `total`.
    /// To ensure the above safety, if the cmd is
    /// 1. A `AddNode` request
    ///    Then at least '(total + 1)/2 + 1' nodes need to be up to date for now.
    /// 2. A `RemoveNode` request
    ///    Then at least '(total - 1)/2 + 1' other nodes (the node about to be removed is excluded)
    ///    need to be up to date for now.
    fn check_conf_change(&self, cmd: &RaftCmdRequest) -> Result<()> {
        let change_peer = get_change_peer_cmd(cmd).unwrap();

        let change_type = change_peer.get_change_type();
        let peer = change_peer.get_peer();

        let mut status = self.raft_group.status();
        let total = status.progress.len();
        if total == 1 {
            // It's always safe if there is only one node in the cluster.
            return Ok(());
        }

        match change_type {
            ConfChangeType::AddNode => {
                let progress = Progress { ..Default::default() };
                status.progress.insert(peer.get_id(), progress);
            }
            ConfChangeType::RemoveNode => {
                if status.progress.remove(&peer.get_id()).is_none() {
                    // It's always safe to remove a unexisting node.
                    return Ok(());
                }
            }
        }
        let healthy = self.count_healthy_node(&status.progress);
        let quorum_after_change = raft::quorum(status.progress.len());
        if healthy >= quorum_after_change {
            return Ok(());
        }

        PEER_ADMIN_CMD_COUNTER_VEC.with_label_values(&["conf_change", "reject_unsafe"]).inc();

        info!("{} rejects unsafe conf change request {:?}, total {}, healthy {},  \
               quorum after change {}",
              self.tag,
              change_peer,
              total,
              healthy,
              quorum_after_change);
        Err(box_err!("unsafe to perform conf change {:?}, total {}, healthy {}, quorum after \
                      change {}",
                     change_peer,
                     total,
                     healthy,
                     quorum_after_change))
    }

    fn propose_normal(&mut self,
                      mut cmd: RaftCmdRequest,
                      metrics: &mut RaftProposeMetrics)
                      -> Result<()> {
        metrics.normal += 1;

        // TODO: validate request for unexpected changes.
        try!(self.coprocessor_host.pre_propose(&self.raft_group.get_store(), &mut cmd));
        let data = try!(cmd.write_to_bytes());

        // TODO: use local histogram metrics
        PEER_PROPOSE_LOG_SIZE_HISTOGRAM.observe(data.len() as f64);

        if data.len() as u64 > self.raft_entry_max_size {
            error!("entry is too large, entry size {}", data.len());
            return Err(Error::RaftEntryTooLarge(self.region_id, data.len() as u64));
        }

        let propose_index = self.next_proposal_index();
        try!(self.raft_group.propose(data));
        if self.next_proposal_index() == propose_index {
            // The message is dropped silently, this usually due to leader absence
            // or transferring leader. Both cases can be considered as NotLeader error.
            return Err(Error::NotLeader(self.region_id, None));
        }

        Ok(())
    }

    fn transfer_leader(&mut self, peer: &metapb::Peer) {
        info!("{} transfer leader to {:?}", self.tag, peer);

        self.raft_group.transfer_leader(peer.get_id());
    }

    fn is_tranfer_leader_allowed(&self, peer: &metapb::Peer) -> bool {
        let peer_id = peer.get_id();
        let status = self.raft_group.status();

        if !status.progress.contains_key(&peer_id) {
            return false;
        }

        for progress in status.progress.values() {
            if progress.state == ProgressState::Snapshot {
                return false;
            }
        }

        let last_index = self.get_store().last_index();
        last_index <= status.progress[&peer_id].matched + TRANSFER_LEADER_ALLOW_LOG_LAG
    }

    fn propose_conf_change(&mut self,
                           cmd: RaftCmdRequest,
                           metrics: &mut RaftProposeMetrics)
                           -> Result<()> {
        try!(self.check_conf_change(&cmd));

        metrics.conf_change += 1;

        let data = try!(cmd.write_to_bytes());

        // TODO: use local histogram metrics
        PEER_PROPOSE_LOG_SIZE_HISTOGRAM.observe(data.len() as f64);

        let change_peer = get_change_peer_cmd(&cmd).unwrap();

        let mut cc = eraftpb::ConfChange::new();
        cc.set_change_type(change_peer.get_change_type());
        cc.set_node_id(change_peer.get_peer().get_id());
        cc.set_context(data);

        info!("{} propose conf change {:?} peer {:?}",
              self.tag,
              cc.get_change_type(),
              cc.get_node_id());

        let propose_index = self.next_proposal_index();
        try!(self.raft_group.propose_conf_change(cc));
        if self.next_proposal_index() == propose_index {
            // The message is dropped silently, this usually due to leader absence
            // or transferring leader. Both cases can be considered as NotLeader error.
            return Err(Error::NotLeader(self.region_id, None));
        }

        Ok(())
    }

    pub fn check_epoch(&self, req: &RaftCmdRequest) -> Result<()> {
        let (mut check_ver, mut check_conf_ver) = (false, false);
        if req.has_admin_request() {
            match req.get_admin_request().get_cmd_type() {
                AdminCmdType::CompactLog |
                AdminCmdType::InvalidAdmin |
                AdminCmdType::ComputeHash |
                AdminCmdType::VerifyHash => {}
                AdminCmdType::Split => check_ver = true,
                AdminCmdType::ChangePeer => check_conf_ver = true,
                AdminCmdType::TransferLeader => {
                    check_ver = true;
                    check_conf_ver = true;
                }
            };
        } else {
            // for get/set/delete, we don't care conf_version.
            check_ver = true;
        }

        if !check_ver && !check_conf_ver {
            return Ok(());
        }

        if !req.get_header().has_region_epoch() {
            return Err(box_err!("missing epoch!"));
        }

        let from_epoch = req.get_header().get_region_epoch();
        let latest_region = self.region();
        let latest_epoch = latest_region.get_region_epoch();

        // should we use not equal here?
        if (check_conf_ver && from_epoch.get_conf_ver() < latest_epoch.get_conf_ver()) ||
           (check_ver && from_epoch.get_version() < latest_epoch.get_version()) {
            debug!("{} received stale epoch {:?}, mime: {:?}",
                   self.tag,
                   from_epoch,
                   latest_epoch);
            return Err(Error::StaleEpoch(format!("latest_epoch of region {} is {:?}, but you \
                                                  sent {:?}",
                                                 self.region_id,
                                                 latest_epoch,
                                                 from_epoch),
                                         vec![self.region().to_owned()]));
        }

        Ok(())
    }

    pub fn get_peer_from_cache(&self, peer_id: u64) -> Option<metapb::Peer> {
        if let Some(peer) = self.peer_cache.borrow().get(&peer_id).cloned() {
            return Some(peer);
        }

        // Try to find in region, if found, set in cache.
        for peer in self.get_store().get_region().get_peers() {
            if peer.get_id() == peer_id {
                self.peer_cache.borrow_mut().insert(peer_id, peer.clone());
                return Some(peer.clone());
            }
        }

        None
    }

    fn send_raft_message<T: Transport>(&mut self, msg: eraftpb::Message, trans: &T) -> Result<()> {
        let mut send_msg = RaftMessage::new();
        send_msg.set_region_id(self.region_id);
        // set current epoch
        send_msg.set_region_epoch(self.region().get_region_epoch().clone());

        let from_peer = match self.get_peer_from_cache(msg.get_from()) {
            Some(p) => p,
            None => {
                return Err(box_err!("failed to lookup sender peer {} in region {}",
                                    msg.get_from(),
                                    self.region_id))
            }
        };

        let to_peer = match self.get_peer_from_cache(msg.get_to()) {
            Some(p) => p,
            None => {
                return Err(box_err!("failed to look up recipient peer {} in region {}",
                                    msg.get_to(),
                                    self.region_id))
            }
        };

        let to_peer_id = to_peer.get_id();
        let to_store_id = to_peer.get_store_id();
        let msg_type = msg.get_msg_type();
        debug!("{} send raft msg {:?}[size: {}] from {} to {}",
               self.tag,
               msg_type,
               msg.compute_size(),
               from_peer.get_id(),
               to_peer_id);

        send_msg.set_from_peer(from_peer);
        send_msg.set_to_peer(to_peer);

        // There could be two cases:
        // 1. Target peer already exists but has not established communication with leader yet
        // 2. Target peer is added newly due to member change or region split, but it's not
        //    created yet
        // For both cases the region start key and end key are attached in RequestVote and
        // Heartbeat message for the store of that peer to check whether to create a new peer
        // when receiving these messages, or just to wait for a pending region split to perform
        // later.
        if self.get_store().is_initialized() &&
           (msg_type == MessageType::MsgRequestVote ||
            // the peer has not been known to this leader, it may exist or not.
            (msg_type == MessageType::MsgHeartbeat && msg.get_commit() == INVALID_INDEX)) {
            let region = self.region();
            send_msg.set_start_key(region.get_start_key().to_vec());
            send_msg.set_end_key(region.get_end_key().to_vec());
        }

        send_msg.set_message(msg);

        if let Err(e) = trans.send(send_msg) {
            warn!("{} failed to send msg to {} in store {}, err: {:?}",
                  self.tag,
                  to_peer_id,
                  to_store_id,
                  e);

            // unreachable store
            self.raft_group.report_unreachable(to_peer_id);
            if msg_type == eraftpb::MessageType::MsgSnapshot {
                self.raft_group.report_snapshot(to_peer_id, SnapshotStatus::Failure);
            }
        }

        Ok(())
    }

<<<<<<< HEAD
    fn find_propose_time(&mut self, uuid: Uuid, term: u64) -> Option<Timespec> {
        while let Some(head) = self.proposal.pop(term) {
=======
    fn handle_raft_committed_entries(&mut self,
                                     committed_entries: Vec<eraftpb::Entry>)
                                     -> Vec<ExecResult> {
        if committed_entries.is_empty() {
            return vec![];
        }
        // We can't apply committed entries when this peer is still applying snapshot.
        assert!(!self.is_applying());
        // If we send multiple ConfChange commands, only first one will be proposed correctly,
        // others will be saved as a normal entry with no data, so we must re-propose these
        // commands again.
        let t = SlowTimer::new();
        let mut results = vec![];
        let committed_count = committed_entries.len();
        for entry in committed_entries {
            if self.pending_remove {
                // This peer is about to be destroyed, skip everything.
                break;
            }

            let expect_index = self.get_store().applied_index() + 1;
            if expect_index != entry.get_index() {
                panic!("{} expect index {}, but got {}",
                       self.tag,
                       expect_index,
                       entry.get_index());
            }

            // raft meta is very small, can be ignored.
            self.raft_log_size_hint += entry.get_data().len() as u64;

            let res = match entry.get_entry_type() {
                eraftpb::EntryType::EntryNormal => self.handle_raft_entry_normal(entry),
                eraftpb::EntryType::EntryConfChange => self.handle_raft_entry_conf_change(entry),
            };

            if let Some(res) = res {
                results.push(res);
            }
        }

        slow_log!(t,
                  "{} handle ready {} committed entries",
                  self.tag,
                  committed_count);
        results
    }

    fn handle_raft_entry_normal(&mut self, entry: eraftpb::Entry) -> Option<ExecResult> {
        let index = entry.get_index();
        let term = entry.get_term();
        let data = entry.get_data();

        if !data.is_empty() {
            let cmd = parse_data_at(data, index, &self.tag);
            return self.process_raft_cmd(index, term, cmd);
        }

        // when a peer become leader, it will send an empty entry.
        let wb = WriteBatch::new();
        let mut state = self.get_store().apply_state.clone();
        state.set_applied_index(index);
        rocksdb::get_cf_handle(&self.engine, CF_RAFT)
            .map_err(From::from)
            .and_then(|handle| {
                wb.put_msg_cf(handle, &keys::apply_state_key(self.region_id), &state)
            })
            .and_then(|_| self.engine.write(wb).map_err(From::from))
            .unwrap_or_else(|e| {
                panic!("{} failed to apply empty entry at {}: {:?}",
                       self.tag,
                       index,
                       e);
            });
        self.mut_store().apply_state = state;
        self.mut_store().applied_index_term = term;
        assert!(term > 0);
        while let Some(cmd) = self.pending_cmds.pop_normal(term - 1) {
            // apprently, all the callbacks whose term is less than entry's term are stale.
            self.notify_stale_command(cmd);
        }
        None
    }

    fn handle_raft_entry_conf_change(&mut self, entry: eraftpb::Entry) -> Option<ExecResult> {
        let index = entry.get_index();
        let term = entry.get_term();
        let conf_change: eraftpb::ConfChange = parse_data_at(entry.get_data(), index, &self.tag);
        let cmd = parse_data_at(conf_change.get_context(), index, &self.tag);
        let (res, cc) = match self.process_raft_cmd(index, term, cmd) {
            res @ Some(_) => (res, conf_change),
            // If failed, tell raft that the config change was aborted.
            None => (None, eraftpb::ConfChange::new()),
        };
        self.raft_group.apply_conf_change(cc);

        res
    }

    fn find_cb(&mut self,
               uuid: Uuid,
               term: u64,
               cmd: &RaftCmdRequest)
               -> Option<(Callback, Timespec)> {
        if get_change_peer_cmd(cmd).is_some() {
            if let Some(mut cmd) = self.pending_cmds.take_conf_change() {
                if cmd.uuid == uuid {
                    return Some((cmd.cb.take().unwrap(), cmd.renew_lease_time.unwrap()));
                } else {
                    self.notify_stale_command(cmd);
                }
            }
            return None;
        }
        while let Some(mut head) = self.pending_cmds.pop_normal(term) {
>>>>>>> 46bfcc12
            if head.uuid == uuid {
                return Some(head.renew_lease_time.unwrap());
            }
        }
        None
    }

<<<<<<< HEAD
    pub fn term(&self) -> u64 {
        self.raft_group.raft.term
    }
=======
    fn process_raft_cmd(&mut self,
                        index: u64,
                        term: u64,
                        cmd: RaftCmdRequest)
                        -> Option<ExecResult> {
        if index == 0 {
            panic!("{} processing raft command needs a none zero index",
                   self.tag);
        }

        let uuid = util::get_uuid_from_req(&cmd).unwrap();
        let cmd_cb = self.find_cb(uuid, term, &cmd);
        let timer = PEER_APPLY_LOG_HISTOGRAM.start_timer();
        let (mut resp, exec_result) = self.apply_raft_cmd(index, term, &cmd);
        timer.observe_duration();

        debug!("{} applied command with uuid {:?} at log index {}",
               self.tag,
               uuid,
               index);

        if cmd_cb.is_none() {
            return exec_result;
        }

        let (cb, lease_renew_time) = cmd_cb.unwrap();
        // Try to renew the leader lease as this command asks to.
        if let Some(current_expired_time) = self.leader_lease_expired_time {
            // This peer is leader and has recorded leader lease.
            // Calculate the renewed lease for this command. If the renewed lease lives longer
            // than the current leader lease, update the current leader lease to the renewed lease.
            let next_expired_time = self.next_lease_expired_time(lease_renew_time);
            // Use the lease expired timestamp comparison here, so that these codes still
            // work no matter how the leader changes before applying this command.
            if current_expired_time < next_expired_time {
                debug!("{} update leader lease expired time from {:?} to {:?}",
                       self.tag,
                       current_expired_time,
                       next_expired_time);
                self.leader_lease_expired_time = Some(next_expired_time)
            }
        } else if self.is_leader() {
            // This peer is leader but its leader lease has expired.
            // Calculate the renewed lease for this command, and update the leader lease
            // for this peer.
            let next_expired_time = self.next_lease_expired_time(lease_renew_time);
            debug!("{} update leader lease expired time from None to {:?}",
                   self.tag,
                   self.leader_lease_expired_time);
            self.leader_lease_expired_time = Some(next_expired_time);
        }
        // Involve post apply hook.
        self.coprocessor_host.post_apply(self.raft_group.get_store(), &cmd, &mut resp);
        // TODO: if we have exec_result, maybe we should return this callback too. Outer
        // store will call it after handing exec result.
        // Bind uuid here.
        cmd_resp::bind_uuid(&mut resp, uuid);
        cmd_resp::bind_term(&mut resp, self.term());
        cb.call_box((resp,));

        exec_result
    }

    pub fn term(&self) -> u64 {
        self.raft_group.raft.term
    }

    // apply operation can fail as following situation:
    //   1. encouter an error that will occur on all store, it can continue
    // applying next entry safely, like stale epoch for example;
    //   2. encouter an error that may not occur on all store, in this case
    // we should try to apply the entry again or panic. Considering that this
    // usually due to disk operation fail, which is rare, so just panic is ok.
    fn apply_raft_cmd(&mut self,
                      index: u64,
                      term: u64,
                      req: &RaftCmdRequest)
                      -> (RaftCmdResponse, Option<ExecResult>) {
        // if pending remove, apply should be aborted already.
        assert!(!self.pending_remove);

        let mut ctx = ExecContext::new(self, index, term, req);
        let (resp, exec_result) = self.exec_raft_cmd(&mut ctx).unwrap_or_else(|e| {
            error!("{} execute raft command err: {:?}", self.tag, e);
            (cmd_resp::new_error(e), None)
        });

        ctx.apply_state.set_applied_index(index);
        if !self.pending_remove {
            ctx.save(self.region_id)
                .unwrap_or_else(|e| panic!("{} failed to save apply context: {:?}", self.tag, e));
        }

        self.written_bytes += ctx.wb.data_size() as u64;
        self.written_keys += ctx.wb.count() as u64;

        // Commit write and change storage fields atomically.
        self.mut_store()
            .engine
            .write(ctx.wb)
            .unwrap_or_else(|e| panic!("{} failed to commit apply result: {:?}", self.tag, e));

        let mut storage = self.raft_group.mut_store();
        storage.apply_state = ctx.apply_state;
        storage.applied_index_term = term;

        if let Some(ref exec_result) = exec_result {
            match *exec_result {
                ExecResult::ChangePeer { ref region, .. } => {
                    storage.region = region.clone();
                }
                ExecResult::ComputeHash { .. } |
                ExecResult::VerifyHash { .. } => {}
                ExecResult::CompactLog { first_index, ref state } => {
                    let total_cnt = index - first_index;
                    // the size of current CompactLog command can be ignored.
                    let remain_cnt = index - state.get_index() - 1;
                    self.raft_log_size_hint = self.raft_log_size_hint * remain_cnt / total_cnt;
                }
                ExecResult::SplitRegion { ref left, .. } => {
                    storage.region = left.clone();
                }
            }
        }

        (resp, exec_result)
    }

    /// Clear all the pending commands.
    ///
    /// Please note that all the pending callbacks will be lost.
    /// Should not do this when dropping a peer in case of possible leak.
    pub fn clear_pending_commands(&mut self) {
        if !self.pending_cmds.normals.is_empty() {
            info!("{} clear {} commands",
                  self.tag,
                  self.pending_cmds.normals.len());
            while let Some(mut cmd) = self.pending_cmds.normals.pop_front() {
                cmd.cb.take();
            }
        }
        if let Some(mut cmd) = self.pending_cmds.conf_change.take() {
            info!("{} clear pending conf change", self.tag);
            cmd.cb.take();
        }
    }
>>>>>>> 46bfcc12
}

fn get_transfer_leader_cmd(msg: &RaftCmdRequest) -> Option<&TransferLeaderRequest> {
    if !msg.has_admin_request() {
        return None;
    }
    let req = msg.get_admin_request();
    if !req.has_transfer_leader() {
        return None;
    }

    Some(req.get_transfer_leader())
}

fn get_change_peer_cmd(msg: &RaftCmdRequest) -> Option<&ChangePeerRequest> {
    if !msg.has_admin_request() {
        return None;
    }
    let req = msg.get_admin_request();
    if !req.has_change_peer() {
        return None;
    }

    Some(req.get_change_peer())
}

<<<<<<< HEAD
=======
struct ExecContext<'a> {
    pub snap: Snapshot,
    pub apply_state: RaftApplyState,
    pub wb: WriteBatch,
    pub req: &'a RaftCmdRequest,
    pub index: u64,
    pub term: u64,
}

impl<'a> ExecContext<'a> {
    fn new<'b>(peer: &'b Peer, index: u64, term: u64, req: &'a RaftCmdRequest) -> ExecContext<'a> {
        ExecContext {
            snap: Snapshot::new(peer.engine.clone()),
            apply_state: peer.get_store().apply_state.clone(),
            wb: WriteBatch::new(),
            req: req,
            index: index,
            term: term,
        }
    }

    fn save(&self, region_id: u64) -> Result<()> {
        let raft_cf = try!(self.snap.cf_handle(CF_RAFT));
        try!(self.wb.put_msg_cf(raft_cf,
                                &keys::apply_state_key(region_id),
                                &self.apply_state));
        Ok(())
    }
}

// Here we implement all commands.
impl Peer {
    // Only errors that will also occur on all other stores should be returned.
    fn exec_raft_cmd(&mut self,
                     ctx: &mut ExecContext)
                     -> Result<(RaftCmdResponse, Option<ExecResult>)> {
        try!(self.check_epoch(ctx.req));
        if ctx.req.has_admin_request() {
            self.exec_admin_cmd(ctx)
        } else {
            // Now we don't care write command outer, so use None.
            self.exec_write_cmd(ctx).and_then(|v| Ok((v, None)))
        }
    }

    fn exec_admin_cmd(&mut self,
                      ctx: &mut ExecContext)
                      -> Result<(RaftCmdResponse, Option<ExecResult>)> {
        let request = ctx.req.get_admin_request();
        let cmd_type = request.get_cmd_type();
        info!("{} execute admin command {:?} at [term: {}, index: {}]",
              self.tag,
              request,
              ctx.term,
              ctx.index);

        let (mut response, exec_result) = try!(match cmd_type {
            AdminCmdType::ChangePeer => self.exec_change_peer(ctx, request),
            AdminCmdType::Split => self.exec_split(ctx, request),
            AdminCmdType::CompactLog => self.exec_compact_log(ctx, request),
            AdminCmdType::TransferLeader => Err(box_err!("transfer leader won't exec")),
            AdminCmdType::ComputeHash => self.exec_compute_hash(ctx, request),
            AdminCmdType::VerifyHash => self.exec_verify_hash(ctx, request),
            AdminCmdType::InvalidAdmin => Err(box_err!("unsupported admin command type")),
        });
        response.set_cmd_type(cmd_type);

        let mut resp = RaftCmdResponse::new();
        resp.set_admin_response(response);
        Ok((resp, exec_result))
    }

    fn exec_change_peer(&mut self,
                        ctx: &ExecContext,
                        request: &AdminRequest)
                        -> Result<(AdminResponse, Option<ExecResult>)> {
        let request = request.get_change_peer();
        let peer = request.get_peer();
        let store_id = peer.get_store_id();
        let change_type = request.get_change_type();
        let mut region = self.region().clone();

        info!("{} exec ConfChange {:?}, epoch: {:?}",
              self.tag,
              util::conf_change_type_str(&change_type),
              region.get_region_epoch());

        // TODO: we should need more check, like peer validation, duplicated id, etc.
        let exists = util::find_peer(&region, store_id).is_some();
        let conf_ver = region.get_region_epoch().get_conf_ver() + 1;

        region.mut_region_epoch().set_conf_ver(conf_ver);

        match change_type {
            eraftpb::ConfChangeType::AddNode => {
                PEER_ADMIN_CMD_COUNTER_VEC.with_label_values(&["add_peer", "all"]).inc();

                if exists {
                    error!("{} can't add duplicated peer {:?} to region {:?}",
                           self.tag,
                           peer,
                           self.region());
                    return Err(box_err!("can't add duplicated peer {:?} to region {:?}",
                                        peer,
                                        self.region()));
                }
                // TODO: Do we allow adding peer in same node?

                // Add this peer to cache.
                self.peer_cache.borrow_mut().insert(peer.get_id(), peer.clone());
                self.peer_heartbeats.insert(peer.get_id(), Instant::now());
                region.mut_peers().push(peer.clone());

                PEER_ADMIN_CMD_COUNTER_VEC.with_label_values(&["add_peer", "success"]).inc();

                info!("{} add peer {:?} to region {:?}",
                      self.tag,
                      peer,
                      self.region());
            }
            eraftpb::ConfChangeType::RemoveNode => {
                PEER_ADMIN_CMD_COUNTER_VEC.with_label_values(&["remove_peer", "all"]).inc();

                if !exists {
                    error!("{} remove missing peer {:?} from region {:?}",
                           self.tag,
                           peer,
                           self.region());
                    return Err(box_err!("remove missing peer {:?} from region {:?}",
                                        peer,
                                        self.region()));
                }

                if self.peer_id() == peer.get_id() {
                    // Remove ourself, we will destroy all region data later.
                    // So we need not to apply following logs.
                    self.pending_remove = true;
                }

                // Remove this peer from cache.
                self.peer_cache.borrow_mut().remove(&peer.get_id());
                self.peer_heartbeats.remove(&peer.get_id());
                util::remove_peer(&mut region, store_id).unwrap();

                PEER_ADMIN_CMD_COUNTER_VEC.with_label_values(&["remove_peer", "success"]).inc();

                info!("{} remove {} from region:{:?}",
                      self.tag,
                      peer.get_id(),
                      self.region());
            }
        }

        if self.pending_remove {
            self.get_store()
                .clear_meta(&ctx.wb)
                .and_then(|_| write_peer_state(&ctx.wb, &region, PeerState::Tombstone))
                .unwrap_or_else(|e| panic!("{} failed to remove self: {:?}", self.tag, e));
        } else {
            write_peer_state(&ctx.wb, &region, PeerState::Normal)
                .unwrap_or_else(|e| panic!("{} failed to update region state: {:?}", self.tag, e));
        }

        let mut resp = AdminResponse::new();
        resp.mut_change_peer().set_region(region.clone());

        Ok((resp,
            Some(ExecResult::ChangePeer {
            change_type: change_type,
            peer: peer.clone(),
            region: region,
        })))
    }

    fn exec_split(&mut self,
                  ctx: &ExecContext,
                  req: &AdminRequest)
                  -> Result<(AdminResponse, Option<ExecResult>)> {
        PEER_ADMIN_CMD_COUNTER_VEC.with_label_values(&["split", "all"]).inc();

        let split_req = req.get_split();
        if !split_req.has_split_key() {
            return Err(box_err!("missing split key"));
        }

        let split_key = split_req.get_split_key();
        let mut region = self.region().clone();
        if split_key <= region.get_start_key() {
            return Err(box_err!("invalid split request: {:?}", split_req));
        }

        try!(util::check_key_in_region(split_key, &region));

        info!("{} split at key: {}, region: {:?}",
              self.tag,
              escape(split_key),
              region);

        // TODO: check new region id validation.
        let new_region_id = split_req.get_new_region_id();

        // After split, the origin region key range is [start_key, split_key),
        // the new split region is [split_key, end).
        let mut new_region = region.clone();
        region.set_end_key(split_key.to_vec());

        new_region.set_start_key(split_key.to_vec());
        new_region.set_id(new_region_id);

        // Update new region peer ids.
        let new_peer_ids = split_req.get_new_peer_ids();
        if new_peer_ids.len() != new_region.get_peers().len() {
            return Err(box_err!("invalid new peer id count, need {}, but got {}",
                                new_region.get_peers().len(),
                                new_peer_ids.len()));
        }

        for (index, peer) in new_region.mut_peers().iter_mut().enumerate() {
            let peer_id = new_peer_ids[index];
            peer.set_id(peer_id);

            // Add this peer to cache.
            self.peer_cache.borrow_mut().insert(peer_id, peer.clone());
        }

        // update region version
        let region_ver = region.get_region_epoch().get_version() + 1;
        region.mut_region_epoch().set_version(region_ver);
        new_region.mut_region_epoch().set_version(region_ver);
        write_peer_state(&ctx.wb, &region, PeerState::Normal)
            .and_then(|_| write_peer_state(&ctx.wb, &new_region, PeerState::Normal))
            .and_then(|_| write_initial_state(self.engine.as_ref(), &ctx.wb, new_region.get_id()))
            .unwrap_or_else(|e| {
                panic!("{} failed to save split region {:?}: {:?}",
                       self.tag,
                       new_region,
                       e)
            });

        let mut resp = AdminResponse::new();
        resp.mut_split().set_left(region.clone());
        resp.mut_split().set_right(new_region.clone());

        self.size_diff_hint = 0;
        self.delete_keys_hint = 0;

        PEER_ADMIN_CMD_COUNTER_VEC.with_label_values(&["split", "success"]).inc();

        Ok((resp,
            Some(ExecResult::SplitRegion {
            left: region,
            right: new_region,
        })))
    }

    fn exec_compact_log(&mut self,
                        ctx: &mut ExecContext,
                        req: &AdminRequest)
                        -> Result<(AdminResponse, Option<ExecResult>)> {
        PEER_ADMIN_CMD_COUNTER_VEC.with_label_values(&["compact", "all"]).inc();

        let compact_index = req.get_compact_log().get_compact_index();
        let resp = AdminResponse::new();

        let first_index = peer_storage::first_index(&ctx.apply_state);
        if compact_index <= first_index {
            debug!("{} compact index {} <= first index {}, no need to compact",
                   self.tag,
                   compact_index,
                   first_index);
            return Ok((resp, None));
        }

        let compact_term = req.get_compact_log().get_compact_term();
        // TODO: add unit tests to cover all the message integrity checks.
        if compact_term == 0 {
            info!("{} compact term missing in {:?}, skip.",
                  self.tag,
                  req.get_compact_log());
            // old format compact log command, safe to ignore.
            return Err(box_err!("command format is outdated, please upgrade leader."));
        }

        // compact failure is safe to be omitted, no need to assert.
        try!(compact_raft_log(&self.get_store().tag,
                              &mut ctx.apply_state,
                              compact_index,
                              compact_term));

        PEER_ADMIN_CMD_COUNTER_VEC.with_label_values(&["compact", "success"]).inc();

        Ok((resp,
            Some(ExecResult::CompactLog {
            state: ctx.apply_state.get_truncated_state().clone(),
            first_index: first_index,
        })))
    }

    fn exec_write_cmd(&mut self, ctx: &ExecContext) -> Result<RaftCmdResponse> {
        let requests = ctx.req.get_requests();
        let mut responses = Vec::with_capacity(requests.len());

        for req in requests {
            let cmd_type = req.get_cmd_type();
            let mut resp = try!(match cmd_type {
                CmdType::Get => self.do_get(ctx, req),
                CmdType::Put => self.do_put(ctx, req),
                CmdType::Delete => self.do_delete(ctx, req),
                CmdType::Snap => self.do_snap(ctx, req),
                CmdType::Invalid => Err(box_err!("invalid cmd type, message maybe currupted")),
            });

            resp.set_cmd_type(cmd_type);

            responses.push(resp);
        }

        let mut resp = RaftCmdResponse::new();
        resp.set_responses(protobuf::RepeatedField::from_vec(responses));
        Ok(resp)
    }

    fn check_data_key(&self, key: &[u8]) -> Result<()> {
        // region key range has no data prefix, so we must use origin key to check.
        try!(util::check_key_in_region(key, self.get_store().get_region()));

        Ok(())
    }

    fn do_get(&mut self, ctx: &ExecContext, req: &Request) -> Result<Response> {
        // TODO: the get_get looks wried, maybe we should figure out a better name later.
        let key = req.get_get().get_key();
        try!(self.check_data_key(key));

        let mut resp = Response::new();
        let res = if req.get_get().has_cf() {
            let cf = req.get_get().get_cf();
            // TODO: check whether cf exists or not.
            ctx.snap.get_value_cf(cf, &keys::data_key(key)).unwrap_or_else(|e| {
                panic!("{} failed to get {} with cf {}: {:?}",
                       self.tag,
                       escape(key),
                       cf,
                       e)
            })
        } else {
            ctx.snap
                .get_value(&keys::data_key(key))
                .unwrap_or_else(|e| panic!("{} failed to get {}: {:?}", self.tag, escape(key), e))
        };
        if let Some(res) = res {
            resp.mut_get().set_value(res.to_vec());
        }

        Ok(resp)
    }

    fn do_put(&mut self, ctx: &ExecContext, req: &Request) -> Result<Response> {
        let (key, value) = (req.get_put().get_key(), req.get_put().get_value());
        try!(self.check_data_key(key));

        let resp = Response::new();
        let key = keys::data_key(key);
        if let Some(diff) = self.size_diff_hint.checked_add(key.len() as u64) {
            self.size_diff_hint = diff;
        }
        if let Some(diff) = self.size_diff_hint.checked_add(value.len() as u64) {
            self.size_diff_hint = diff;
        }
        self.size_diff_hint += key.len() as u64;
        self.size_diff_hint += value.len() as u64;
        if req.get_put().has_cf() {
            let cf = req.get_put().get_cf();
            // TODO: check whether cf exists or not.
            rocksdb::get_cf_handle(&self.engine, cf)
                .and_then(|handle| ctx.wb.put_cf(handle, &key, value))
                .unwrap_or_else(|e| {
                    panic!("{} failed to write ({}, {}) to cf {}: {:?}",
                           self.tag,
                           escape(&key),
                           escape(value),
                           cf,
                           e)
                });
        } else {
            ctx.wb.put(&key, value).unwrap_or_else(|e| {
                panic!("{} failed to write ({}, {}): {:?}",
                       self.tag,
                       escape(&key),
                       escape(value),
                       e);
            });
        }
        Ok(resp)
    }

    fn do_delete(&mut self, ctx: &ExecContext, req: &Request) -> Result<Response> {
        let key = req.get_delete().get_key();
        try!(self.check_data_key(key));

        let key = keys::data_key(key);
        // since size_diff_hint is not accurate, so we just skip calculate the value size.
        let klen = key.len() as u64;
        if self.size_diff_hint > klen {
            self.size_diff_hint -= klen;
        } else {
            self.size_diff_hint = 0;
        }
        let resp = Response::new();
        if req.get_delete().has_cf() {
            let cf = req.get_delete().get_cf();
            // TODO: check whether cf exists or not.
            rocksdb::get_cf_handle(&self.engine, cf)
                .and_then(|handle| ctx.wb.delete_cf(handle, &key))
                .unwrap_or_else(|e| {
                    panic!("{} failed to delete {}: {:?}", self.tag, escape(&key), e)
                });
            // lock cf is compact periodically.
            if cf != CF_LOCK {
                self.delete_keys_hint += 1;
            }
        } else {
            ctx.wb.delete(&key).unwrap_or_else(|e| {
                panic!("{} failed to delete {}: {:?}", self.tag, escape(&key), e)
            });
            self.delete_keys_hint += 1;
        }

        Ok(resp)
    }

    fn do_snap(&mut self, _: &ExecContext, _: &Request) -> Result<Response> {
        let mut resp = Response::new();
        resp.mut_snap().set_region(self.get_store().get_region().clone());
        Ok(resp)
    }
}

>>>>>>> 46bfcc12
fn make_transfer_leader_response() -> RaftCmdResponse {
    let mut response = AdminResponse::new();
    response.set_cmd_type(AdminCmdType::TransferLeader);
    response.set_transfer_leader(TransferLeaderResponse::new());
    let mut resp = RaftCmdResponse::new();
    resp.set_admin_response(response);
    resp
}<|MERGE_RESOLUTION|>--- conflicted
+++ resolved
@@ -35,21 +35,12 @@
 use raftstore::{Result, Error};
 use raftstore::coprocessor::CoprocessorHost;
 use raftstore::coprocessor::split_observer::SplitObserver;
-<<<<<<< HEAD
 use util::clocktime;
 use util::worker::Worker;
 use raftstore::store::worker::ApplyTask;
 use pd::INVALID_ID;
 use super::store::Store;
 use super::peer_storage::{PeerStorage, ApplySnapResult, write_peer_state, InvokeContext};
-=======
-use util::{escape, SlowTimer, rocksdb, clocktime};
-use pd::INVALID_ID;
-use storage::{CF_LOCK, CF_RAFT};
-use super::store::Store;
-use super::peer_storage::{self, PeerStorage, ApplySnapResult, write_initial_state,
-                          write_peer_state, InvokeContext, compact_raft_log};
->>>>>>> 46bfcc12
 use super::util;
 use super::msg::Callback;
 use super::cmd_resp;
@@ -350,11 +341,7 @@
 
     fn add_ready_metric(&self, ready: &Ready, metrics: &mut RaftReadyMetrics) {
         metrics.message += ready.messages.len() as u64;
-<<<<<<< HEAD
-        metrics.commit += ready.committed_entries.as_ref().map_or(0, |e| e.len() as u64);
-=======
         metrics.commit += ready.committed_entries.as_ref().map_or(0, |v| v.len() as u64);
->>>>>>> 46bfcc12
         metrics.append += ready.entries.len() as u64;
 
         if !raft::is_empty_snap(&ready.snapshot) {
@@ -599,13 +586,7 @@
         apply_snap_result
     }
 
-<<<<<<< HEAD
     pub fn handle_raft_ready_apply(&mut self, mut ready: Ready, worker: &mut Worker<ApplyTask>) {
-        // Call `handle_raft_commit_entries` directly here may lead to inconsistency.
-=======
-    pub fn handle_raft_ready_apply(&mut self, mut ready: Ready, result: &mut ReadyResult) {
-        // Call `handle_raft_committed_entries` directly here may lead to inconsistency.
->>>>>>> 46bfcc12
         // In some cases, there will be some pending committed entries when applying a
         // snapshot. If we call `handle_raft_committed_entries` directly, these updates
         // will be written to disk. Because we apply snapshot asynchronously, so these
@@ -618,7 +599,6 @@
                 hs.set_commit(self.get_store().truncated_index());
             }
         } else {
-<<<<<<< HEAD
             let committed_entries = ready.committed_entries.take().unwrap();
             for entry in &committed_entries {
                 self.raft_log_size_hint += entry.get_data().len() as u64;
@@ -631,9 +611,6 @@
                 worker.schedule(ApplyTask::apply(self.region_id, self.term(), committed_entries))
                     .unwrap();
             }
-=======
-            self.handle_raft_committed_entries(ready.committed_entries.take().unwrap())
->>>>>>> 46bfcc12
         };
 
         self.raft_group.advance(ready);
@@ -1095,126 +1072,8 @@
         Ok(())
     }
 
-<<<<<<< HEAD
     fn find_propose_time(&mut self, uuid: Uuid, term: u64) -> Option<Timespec> {
         while let Some(head) = self.proposal.pop(term) {
-=======
-    fn handle_raft_committed_entries(&mut self,
-                                     committed_entries: Vec<eraftpb::Entry>)
-                                     -> Vec<ExecResult> {
-        if committed_entries.is_empty() {
-            return vec![];
-        }
-        // We can't apply committed entries when this peer is still applying snapshot.
-        assert!(!self.is_applying());
-        // If we send multiple ConfChange commands, only first one will be proposed correctly,
-        // others will be saved as a normal entry with no data, so we must re-propose these
-        // commands again.
-        let t = SlowTimer::new();
-        let mut results = vec![];
-        let committed_count = committed_entries.len();
-        for entry in committed_entries {
-            if self.pending_remove {
-                // This peer is about to be destroyed, skip everything.
-                break;
-            }
-
-            let expect_index = self.get_store().applied_index() + 1;
-            if expect_index != entry.get_index() {
-                panic!("{} expect index {}, but got {}",
-                       self.tag,
-                       expect_index,
-                       entry.get_index());
-            }
-
-            // raft meta is very small, can be ignored.
-            self.raft_log_size_hint += entry.get_data().len() as u64;
-
-            let res = match entry.get_entry_type() {
-                eraftpb::EntryType::EntryNormal => self.handle_raft_entry_normal(entry),
-                eraftpb::EntryType::EntryConfChange => self.handle_raft_entry_conf_change(entry),
-            };
-
-            if let Some(res) = res {
-                results.push(res);
-            }
-        }
-
-        slow_log!(t,
-                  "{} handle ready {} committed entries",
-                  self.tag,
-                  committed_count);
-        results
-    }
-
-    fn handle_raft_entry_normal(&mut self, entry: eraftpb::Entry) -> Option<ExecResult> {
-        let index = entry.get_index();
-        let term = entry.get_term();
-        let data = entry.get_data();
-
-        if !data.is_empty() {
-            let cmd = parse_data_at(data, index, &self.tag);
-            return self.process_raft_cmd(index, term, cmd);
-        }
-
-        // when a peer become leader, it will send an empty entry.
-        let wb = WriteBatch::new();
-        let mut state = self.get_store().apply_state.clone();
-        state.set_applied_index(index);
-        rocksdb::get_cf_handle(&self.engine, CF_RAFT)
-            .map_err(From::from)
-            .and_then(|handle| {
-                wb.put_msg_cf(handle, &keys::apply_state_key(self.region_id), &state)
-            })
-            .and_then(|_| self.engine.write(wb).map_err(From::from))
-            .unwrap_or_else(|e| {
-                panic!("{} failed to apply empty entry at {}: {:?}",
-                       self.tag,
-                       index,
-                       e);
-            });
-        self.mut_store().apply_state = state;
-        self.mut_store().applied_index_term = term;
-        assert!(term > 0);
-        while let Some(cmd) = self.pending_cmds.pop_normal(term - 1) {
-            // apprently, all the callbacks whose term is less than entry's term are stale.
-            self.notify_stale_command(cmd);
-        }
-        None
-    }
-
-    fn handle_raft_entry_conf_change(&mut self, entry: eraftpb::Entry) -> Option<ExecResult> {
-        let index = entry.get_index();
-        let term = entry.get_term();
-        let conf_change: eraftpb::ConfChange = parse_data_at(entry.get_data(), index, &self.tag);
-        let cmd = parse_data_at(conf_change.get_context(), index, &self.tag);
-        let (res, cc) = match self.process_raft_cmd(index, term, cmd) {
-            res @ Some(_) => (res, conf_change),
-            // If failed, tell raft that the config change was aborted.
-            None => (None, eraftpb::ConfChange::new()),
-        };
-        self.raft_group.apply_conf_change(cc);
-
-        res
-    }
-
-    fn find_cb(&mut self,
-               uuid: Uuid,
-               term: u64,
-               cmd: &RaftCmdRequest)
-               -> Option<(Callback, Timespec)> {
-        if get_change_peer_cmd(cmd).is_some() {
-            if let Some(mut cmd) = self.pending_cmds.take_conf_change() {
-                if cmd.uuid == uuid {
-                    return Some((cmd.cb.take().unwrap(), cmd.renew_lease_time.unwrap()));
-                } else {
-                    self.notify_stale_command(cmd);
-                }
-            }
-            return None;
-        }
-        while let Some(mut head) = self.pending_cmds.pop_normal(term) {
->>>>>>> 46bfcc12
             if head.uuid == uuid {
                 return Some(head.renew_lease_time.unwrap());
             }
@@ -1222,158 +1081,9 @@
         None
     }
 
-<<<<<<< HEAD
     pub fn term(&self) -> u64 {
         self.raft_group.raft.term
     }
-=======
-    fn process_raft_cmd(&mut self,
-                        index: u64,
-                        term: u64,
-                        cmd: RaftCmdRequest)
-                        -> Option<ExecResult> {
-        if index == 0 {
-            panic!("{} processing raft command needs a none zero index",
-                   self.tag);
-        }
-
-        let uuid = util::get_uuid_from_req(&cmd).unwrap();
-        let cmd_cb = self.find_cb(uuid, term, &cmd);
-        let timer = PEER_APPLY_LOG_HISTOGRAM.start_timer();
-        let (mut resp, exec_result) = self.apply_raft_cmd(index, term, &cmd);
-        timer.observe_duration();
-
-        debug!("{} applied command with uuid {:?} at log index {}",
-               self.tag,
-               uuid,
-               index);
-
-        if cmd_cb.is_none() {
-            return exec_result;
-        }
-
-        let (cb, lease_renew_time) = cmd_cb.unwrap();
-        // Try to renew the leader lease as this command asks to.
-        if let Some(current_expired_time) = self.leader_lease_expired_time {
-            // This peer is leader and has recorded leader lease.
-            // Calculate the renewed lease for this command. If the renewed lease lives longer
-            // than the current leader lease, update the current leader lease to the renewed lease.
-            let next_expired_time = self.next_lease_expired_time(lease_renew_time);
-            // Use the lease expired timestamp comparison here, so that these codes still
-            // work no matter how the leader changes before applying this command.
-            if current_expired_time < next_expired_time {
-                debug!("{} update leader lease expired time from {:?} to {:?}",
-                       self.tag,
-                       current_expired_time,
-                       next_expired_time);
-                self.leader_lease_expired_time = Some(next_expired_time)
-            }
-        } else if self.is_leader() {
-            // This peer is leader but its leader lease has expired.
-            // Calculate the renewed lease for this command, and update the leader lease
-            // for this peer.
-            let next_expired_time = self.next_lease_expired_time(lease_renew_time);
-            debug!("{} update leader lease expired time from None to {:?}",
-                   self.tag,
-                   self.leader_lease_expired_time);
-            self.leader_lease_expired_time = Some(next_expired_time);
-        }
-        // Involve post apply hook.
-        self.coprocessor_host.post_apply(self.raft_group.get_store(), &cmd, &mut resp);
-        // TODO: if we have exec_result, maybe we should return this callback too. Outer
-        // store will call it after handing exec result.
-        // Bind uuid here.
-        cmd_resp::bind_uuid(&mut resp, uuid);
-        cmd_resp::bind_term(&mut resp, self.term());
-        cb.call_box((resp,));
-
-        exec_result
-    }
-
-    pub fn term(&self) -> u64 {
-        self.raft_group.raft.term
-    }
-
-    // apply operation can fail as following situation:
-    //   1. encouter an error that will occur on all store, it can continue
-    // applying next entry safely, like stale epoch for example;
-    //   2. encouter an error that may not occur on all store, in this case
-    // we should try to apply the entry again or panic. Considering that this
-    // usually due to disk operation fail, which is rare, so just panic is ok.
-    fn apply_raft_cmd(&mut self,
-                      index: u64,
-                      term: u64,
-                      req: &RaftCmdRequest)
-                      -> (RaftCmdResponse, Option<ExecResult>) {
-        // if pending remove, apply should be aborted already.
-        assert!(!self.pending_remove);
-
-        let mut ctx = ExecContext::new(self, index, term, req);
-        let (resp, exec_result) = self.exec_raft_cmd(&mut ctx).unwrap_or_else(|e| {
-            error!("{} execute raft command err: {:?}", self.tag, e);
-            (cmd_resp::new_error(e), None)
-        });
-
-        ctx.apply_state.set_applied_index(index);
-        if !self.pending_remove {
-            ctx.save(self.region_id)
-                .unwrap_or_else(|e| panic!("{} failed to save apply context: {:?}", self.tag, e));
-        }
-
-        self.written_bytes += ctx.wb.data_size() as u64;
-        self.written_keys += ctx.wb.count() as u64;
-
-        // Commit write and change storage fields atomically.
-        self.mut_store()
-            .engine
-            .write(ctx.wb)
-            .unwrap_or_else(|e| panic!("{} failed to commit apply result: {:?}", self.tag, e));
-
-        let mut storage = self.raft_group.mut_store();
-        storage.apply_state = ctx.apply_state;
-        storage.applied_index_term = term;
-
-        if let Some(ref exec_result) = exec_result {
-            match *exec_result {
-                ExecResult::ChangePeer { ref region, .. } => {
-                    storage.region = region.clone();
-                }
-                ExecResult::ComputeHash { .. } |
-                ExecResult::VerifyHash { .. } => {}
-                ExecResult::CompactLog { first_index, ref state } => {
-                    let total_cnt = index - first_index;
-                    // the size of current CompactLog command can be ignored.
-                    let remain_cnt = index - state.get_index() - 1;
-                    self.raft_log_size_hint = self.raft_log_size_hint * remain_cnt / total_cnt;
-                }
-                ExecResult::SplitRegion { ref left, .. } => {
-                    storage.region = left.clone();
-                }
-            }
-        }
-
-        (resp, exec_result)
-    }
-
-    /// Clear all the pending commands.
-    ///
-    /// Please note that all the pending callbacks will be lost.
-    /// Should not do this when dropping a peer in case of possible leak.
-    pub fn clear_pending_commands(&mut self) {
-        if !self.pending_cmds.normals.is_empty() {
-            info!("{} clear {} commands",
-                  self.tag,
-                  self.pending_cmds.normals.len());
-            while let Some(mut cmd) = self.pending_cmds.normals.pop_front() {
-                cmd.cb.take();
-            }
-        }
-        if let Some(mut cmd) = self.pending_cmds.conf_change.take() {
-            info!("{} clear pending conf change", self.tag);
-            cmd.cb.take();
-        }
-    }
->>>>>>> 46bfcc12
 }
 
 fn get_transfer_leader_cmd(msg: &RaftCmdRequest) -> Option<&TransferLeaderRequest> {
@@ -1400,447 +1110,6 @@
     Some(req.get_change_peer())
 }
 
-<<<<<<< HEAD
-=======
-struct ExecContext<'a> {
-    pub snap: Snapshot,
-    pub apply_state: RaftApplyState,
-    pub wb: WriteBatch,
-    pub req: &'a RaftCmdRequest,
-    pub index: u64,
-    pub term: u64,
-}
-
-impl<'a> ExecContext<'a> {
-    fn new<'b>(peer: &'b Peer, index: u64, term: u64, req: &'a RaftCmdRequest) -> ExecContext<'a> {
-        ExecContext {
-            snap: Snapshot::new(peer.engine.clone()),
-            apply_state: peer.get_store().apply_state.clone(),
-            wb: WriteBatch::new(),
-            req: req,
-            index: index,
-            term: term,
-        }
-    }
-
-    fn save(&self, region_id: u64) -> Result<()> {
-        let raft_cf = try!(self.snap.cf_handle(CF_RAFT));
-        try!(self.wb.put_msg_cf(raft_cf,
-                                &keys::apply_state_key(region_id),
-                                &self.apply_state));
-        Ok(())
-    }
-}
-
-// Here we implement all commands.
-impl Peer {
-    // Only errors that will also occur on all other stores should be returned.
-    fn exec_raft_cmd(&mut self,
-                     ctx: &mut ExecContext)
-                     -> Result<(RaftCmdResponse, Option<ExecResult>)> {
-        try!(self.check_epoch(ctx.req));
-        if ctx.req.has_admin_request() {
-            self.exec_admin_cmd(ctx)
-        } else {
-            // Now we don't care write command outer, so use None.
-            self.exec_write_cmd(ctx).and_then(|v| Ok((v, None)))
-        }
-    }
-
-    fn exec_admin_cmd(&mut self,
-                      ctx: &mut ExecContext)
-                      -> Result<(RaftCmdResponse, Option<ExecResult>)> {
-        let request = ctx.req.get_admin_request();
-        let cmd_type = request.get_cmd_type();
-        info!("{} execute admin command {:?} at [term: {}, index: {}]",
-              self.tag,
-              request,
-              ctx.term,
-              ctx.index);
-
-        let (mut response, exec_result) = try!(match cmd_type {
-            AdminCmdType::ChangePeer => self.exec_change_peer(ctx, request),
-            AdminCmdType::Split => self.exec_split(ctx, request),
-            AdminCmdType::CompactLog => self.exec_compact_log(ctx, request),
-            AdminCmdType::TransferLeader => Err(box_err!("transfer leader won't exec")),
-            AdminCmdType::ComputeHash => self.exec_compute_hash(ctx, request),
-            AdminCmdType::VerifyHash => self.exec_verify_hash(ctx, request),
-            AdminCmdType::InvalidAdmin => Err(box_err!("unsupported admin command type")),
-        });
-        response.set_cmd_type(cmd_type);
-
-        let mut resp = RaftCmdResponse::new();
-        resp.set_admin_response(response);
-        Ok((resp, exec_result))
-    }
-
-    fn exec_change_peer(&mut self,
-                        ctx: &ExecContext,
-                        request: &AdminRequest)
-                        -> Result<(AdminResponse, Option<ExecResult>)> {
-        let request = request.get_change_peer();
-        let peer = request.get_peer();
-        let store_id = peer.get_store_id();
-        let change_type = request.get_change_type();
-        let mut region = self.region().clone();
-
-        info!("{} exec ConfChange {:?}, epoch: {:?}",
-              self.tag,
-              util::conf_change_type_str(&change_type),
-              region.get_region_epoch());
-
-        // TODO: we should need more check, like peer validation, duplicated id, etc.
-        let exists = util::find_peer(&region, store_id).is_some();
-        let conf_ver = region.get_region_epoch().get_conf_ver() + 1;
-
-        region.mut_region_epoch().set_conf_ver(conf_ver);
-
-        match change_type {
-            eraftpb::ConfChangeType::AddNode => {
-                PEER_ADMIN_CMD_COUNTER_VEC.with_label_values(&["add_peer", "all"]).inc();
-
-                if exists {
-                    error!("{} can't add duplicated peer {:?} to region {:?}",
-                           self.tag,
-                           peer,
-                           self.region());
-                    return Err(box_err!("can't add duplicated peer {:?} to region {:?}",
-                                        peer,
-                                        self.region()));
-                }
-                // TODO: Do we allow adding peer in same node?
-
-                // Add this peer to cache.
-                self.peer_cache.borrow_mut().insert(peer.get_id(), peer.clone());
-                self.peer_heartbeats.insert(peer.get_id(), Instant::now());
-                region.mut_peers().push(peer.clone());
-
-                PEER_ADMIN_CMD_COUNTER_VEC.with_label_values(&["add_peer", "success"]).inc();
-
-                info!("{} add peer {:?} to region {:?}",
-                      self.tag,
-                      peer,
-                      self.region());
-            }
-            eraftpb::ConfChangeType::RemoveNode => {
-                PEER_ADMIN_CMD_COUNTER_VEC.with_label_values(&["remove_peer", "all"]).inc();
-
-                if !exists {
-                    error!("{} remove missing peer {:?} from region {:?}",
-                           self.tag,
-                           peer,
-                           self.region());
-                    return Err(box_err!("remove missing peer {:?} from region {:?}",
-                                        peer,
-                                        self.region()));
-                }
-
-                if self.peer_id() == peer.get_id() {
-                    // Remove ourself, we will destroy all region data later.
-                    // So we need not to apply following logs.
-                    self.pending_remove = true;
-                }
-
-                // Remove this peer from cache.
-                self.peer_cache.borrow_mut().remove(&peer.get_id());
-                self.peer_heartbeats.remove(&peer.get_id());
-                util::remove_peer(&mut region, store_id).unwrap();
-
-                PEER_ADMIN_CMD_COUNTER_VEC.with_label_values(&["remove_peer", "success"]).inc();
-
-                info!("{} remove {} from region:{:?}",
-                      self.tag,
-                      peer.get_id(),
-                      self.region());
-            }
-        }
-
-        if self.pending_remove {
-            self.get_store()
-                .clear_meta(&ctx.wb)
-                .and_then(|_| write_peer_state(&ctx.wb, &region, PeerState::Tombstone))
-                .unwrap_or_else(|e| panic!("{} failed to remove self: {:?}", self.tag, e));
-        } else {
-            write_peer_state(&ctx.wb, &region, PeerState::Normal)
-                .unwrap_or_else(|e| panic!("{} failed to update region state: {:?}", self.tag, e));
-        }
-
-        let mut resp = AdminResponse::new();
-        resp.mut_change_peer().set_region(region.clone());
-
-        Ok((resp,
-            Some(ExecResult::ChangePeer {
-            change_type: change_type,
-            peer: peer.clone(),
-            region: region,
-        })))
-    }
-
-    fn exec_split(&mut self,
-                  ctx: &ExecContext,
-                  req: &AdminRequest)
-                  -> Result<(AdminResponse, Option<ExecResult>)> {
-        PEER_ADMIN_CMD_COUNTER_VEC.with_label_values(&["split", "all"]).inc();
-
-        let split_req = req.get_split();
-        if !split_req.has_split_key() {
-            return Err(box_err!("missing split key"));
-        }
-
-        let split_key = split_req.get_split_key();
-        let mut region = self.region().clone();
-        if split_key <= region.get_start_key() {
-            return Err(box_err!("invalid split request: {:?}", split_req));
-        }
-
-        try!(util::check_key_in_region(split_key, &region));
-
-        info!("{} split at key: {}, region: {:?}",
-              self.tag,
-              escape(split_key),
-              region);
-
-        // TODO: check new region id validation.
-        let new_region_id = split_req.get_new_region_id();
-
-        // After split, the origin region key range is [start_key, split_key),
-        // the new split region is [split_key, end).
-        let mut new_region = region.clone();
-        region.set_end_key(split_key.to_vec());
-
-        new_region.set_start_key(split_key.to_vec());
-        new_region.set_id(new_region_id);
-
-        // Update new region peer ids.
-        let new_peer_ids = split_req.get_new_peer_ids();
-        if new_peer_ids.len() != new_region.get_peers().len() {
-            return Err(box_err!("invalid new peer id count, need {}, but got {}",
-                                new_region.get_peers().len(),
-                                new_peer_ids.len()));
-        }
-
-        for (index, peer) in new_region.mut_peers().iter_mut().enumerate() {
-            let peer_id = new_peer_ids[index];
-            peer.set_id(peer_id);
-
-            // Add this peer to cache.
-            self.peer_cache.borrow_mut().insert(peer_id, peer.clone());
-        }
-
-        // update region version
-        let region_ver = region.get_region_epoch().get_version() + 1;
-        region.mut_region_epoch().set_version(region_ver);
-        new_region.mut_region_epoch().set_version(region_ver);
-        write_peer_state(&ctx.wb, &region, PeerState::Normal)
-            .and_then(|_| write_peer_state(&ctx.wb, &new_region, PeerState::Normal))
-            .and_then(|_| write_initial_state(self.engine.as_ref(), &ctx.wb, new_region.get_id()))
-            .unwrap_or_else(|e| {
-                panic!("{} failed to save split region {:?}: {:?}",
-                       self.tag,
-                       new_region,
-                       e)
-            });
-
-        let mut resp = AdminResponse::new();
-        resp.mut_split().set_left(region.clone());
-        resp.mut_split().set_right(new_region.clone());
-
-        self.size_diff_hint = 0;
-        self.delete_keys_hint = 0;
-
-        PEER_ADMIN_CMD_COUNTER_VEC.with_label_values(&["split", "success"]).inc();
-
-        Ok((resp,
-            Some(ExecResult::SplitRegion {
-            left: region,
-            right: new_region,
-        })))
-    }
-
-    fn exec_compact_log(&mut self,
-                        ctx: &mut ExecContext,
-                        req: &AdminRequest)
-                        -> Result<(AdminResponse, Option<ExecResult>)> {
-        PEER_ADMIN_CMD_COUNTER_VEC.with_label_values(&["compact", "all"]).inc();
-
-        let compact_index = req.get_compact_log().get_compact_index();
-        let resp = AdminResponse::new();
-
-        let first_index = peer_storage::first_index(&ctx.apply_state);
-        if compact_index <= first_index {
-            debug!("{} compact index {} <= first index {}, no need to compact",
-                   self.tag,
-                   compact_index,
-                   first_index);
-            return Ok((resp, None));
-        }
-
-        let compact_term = req.get_compact_log().get_compact_term();
-        // TODO: add unit tests to cover all the message integrity checks.
-        if compact_term == 0 {
-            info!("{} compact term missing in {:?}, skip.",
-                  self.tag,
-                  req.get_compact_log());
-            // old format compact log command, safe to ignore.
-            return Err(box_err!("command format is outdated, please upgrade leader."));
-        }
-
-        // compact failure is safe to be omitted, no need to assert.
-        try!(compact_raft_log(&self.get_store().tag,
-                              &mut ctx.apply_state,
-                              compact_index,
-                              compact_term));
-
-        PEER_ADMIN_CMD_COUNTER_VEC.with_label_values(&["compact", "success"]).inc();
-
-        Ok((resp,
-            Some(ExecResult::CompactLog {
-            state: ctx.apply_state.get_truncated_state().clone(),
-            first_index: first_index,
-        })))
-    }
-
-    fn exec_write_cmd(&mut self, ctx: &ExecContext) -> Result<RaftCmdResponse> {
-        let requests = ctx.req.get_requests();
-        let mut responses = Vec::with_capacity(requests.len());
-
-        for req in requests {
-            let cmd_type = req.get_cmd_type();
-            let mut resp = try!(match cmd_type {
-                CmdType::Get => self.do_get(ctx, req),
-                CmdType::Put => self.do_put(ctx, req),
-                CmdType::Delete => self.do_delete(ctx, req),
-                CmdType::Snap => self.do_snap(ctx, req),
-                CmdType::Invalid => Err(box_err!("invalid cmd type, message maybe currupted")),
-            });
-
-            resp.set_cmd_type(cmd_type);
-
-            responses.push(resp);
-        }
-
-        let mut resp = RaftCmdResponse::new();
-        resp.set_responses(protobuf::RepeatedField::from_vec(responses));
-        Ok(resp)
-    }
-
-    fn check_data_key(&self, key: &[u8]) -> Result<()> {
-        // region key range has no data prefix, so we must use origin key to check.
-        try!(util::check_key_in_region(key, self.get_store().get_region()));
-
-        Ok(())
-    }
-
-    fn do_get(&mut self, ctx: &ExecContext, req: &Request) -> Result<Response> {
-        // TODO: the get_get looks wried, maybe we should figure out a better name later.
-        let key = req.get_get().get_key();
-        try!(self.check_data_key(key));
-
-        let mut resp = Response::new();
-        let res = if req.get_get().has_cf() {
-            let cf = req.get_get().get_cf();
-            // TODO: check whether cf exists or not.
-            ctx.snap.get_value_cf(cf, &keys::data_key(key)).unwrap_or_else(|e| {
-                panic!("{} failed to get {} with cf {}: {:?}",
-                       self.tag,
-                       escape(key),
-                       cf,
-                       e)
-            })
-        } else {
-            ctx.snap
-                .get_value(&keys::data_key(key))
-                .unwrap_or_else(|e| panic!("{} failed to get {}: {:?}", self.tag, escape(key), e))
-        };
-        if let Some(res) = res {
-            resp.mut_get().set_value(res.to_vec());
-        }
-
-        Ok(resp)
-    }
-
-    fn do_put(&mut self, ctx: &ExecContext, req: &Request) -> Result<Response> {
-        let (key, value) = (req.get_put().get_key(), req.get_put().get_value());
-        try!(self.check_data_key(key));
-
-        let resp = Response::new();
-        let key = keys::data_key(key);
-        if let Some(diff) = self.size_diff_hint.checked_add(key.len() as u64) {
-            self.size_diff_hint = diff;
-        }
-        if let Some(diff) = self.size_diff_hint.checked_add(value.len() as u64) {
-            self.size_diff_hint = diff;
-        }
-        self.size_diff_hint += key.len() as u64;
-        self.size_diff_hint += value.len() as u64;
-        if req.get_put().has_cf() {
-            let cf = req.get_put().get_cf();
-            // TODO: check whether cf exists or not.
-            rocksdb::get_cf_handle(&self.engine, cf)
-                .and_then(|handle| ctx.wb.put_cf(handle, &key, value))
-                .unwrap_or_else(|e| {
-                    panic!("{} failed to write ({}, {}) to cf {}: {:?}",
-                           self.tag,
-                           escape(&key),
-                           escape(value),
-                           cf,
-                           e)
-                });
-        } else {
-            ctx.wb.put(&key, value).unwrap_or_else(|e| {
-                panic!("{} failed to write ({}, {}): {:?}",
-                       self.tag,
-                       escape(&key),
-                       escape(value),
-                       e);
-            });
-        }
-        Ok(resp)
-    }
-
-    fn do_delete(&mut self, ctx: &ExecContext, req: &Request) -> Result<Response> {
-        let key = req.get_delete().get_key();
-        try!(self.check_data_key(key));
-
-        let key = keys::data_key(key);
-        // since size_diff_hint is not accurate, so we just skip calculate the value size.
-        let klen = key.len() as u64;
-        if self.size_diff_hint > klen {
-            self.size_diff_hint -= klen;
-        } else {
-            self.size_diff_hint = 0;
-        }
-        let resp = Response::new();
-        if req.get_delete().has_cf() {
-            let cf = req.get_delete().get_cf();
-            // TODO: check whether cf exists or not.
-            rocksdb::get_cf_handle(&self.engine, cf)
-                .and_then(|handle| ctx.wb.delete_cf(handle, &key))
-                .unwrap_or_else(|e| {
-                    panic!("{} failed to delete {}: {:?}", self.tag, escape(&key), e)
-                });
-            // lock cf is compact periodically.
-            if cf != CF_LOCK {
-                self.delete_keys_hint += 1;
-            }
-        } else {
-            ctx.wb.delete(&key).unwrap_or_else(|e| {
-                panic!("{} failed to delete {}: {:?}", self.tag, escape(&key), e)
-            });
-            self.delete_keys_hint += 1;
-        }
-
-        Ok(resp)
-    }
-
-    fn do_snap(&mut self, _: &ExecContext, _: &Request) -> Result<Response> {
-        let mut resp = Response::new();
-        resp.mut_snap().set_region(self.get_store().get_region().clone());
-        Ok(resp)
-    }
-}
-
->>>>>>> 46bfcc12
 fn make_transfer_leader_response() -> RaftCmdResponse {
     let mut response = AdminResponse::new();
     response.set_cmd_type(AdminCmdType::TransferLeader);
